/*
 * arcus-memcached - Arcus memory cache server
 * Copyright 2010-2014 NAVER Corp.
 * Copyright 2014-2016 JaM2in Co., Ltd.
 *
 * Licensed under the Apache License, Version 2.0 (the "License");
 * you may not use this file except in compliance with the License.
 * You may obtain a copy of the License at
 *
 * http://www.apache.org/licenses/LICENSE-2.0
 *
 * Unless required by applicable law or agreed to in writing, software
 * distributed under the License is distributed on an "AS IS" BASIS,
 * WITHOUT WARRANTIES OR CONDITIONS OF ANY KIND, either express or implied.
 * See the License for the specific language governing permissions and
 * limitations under the License.
 */
#include "config.h"

#include <stdlib.h>
#include <stdio.h>
#include <string.h>
#include <assert.h>
#include <errno.h>
#include <ctype.h>
#include <unistd.h>
#include <stddef.h>
#include <inttypes.h>
#include <dirent.h>

#include "default_engine.h"
#include "memcached/util.h"
#include "memcached/config_parser.h"
#ifdef ENABLE_PERSISTENCE_02_SNAPSHOT
#include "mc_snapshot.h"
#endif
#ifdef ENABLE_PERSISTENCE
#include "cmdlogmgr.h"
#endif

/*
 * Define actions executed before/after operation.
 */
#define ACTION_BEFORE_READ(c, k, l)
#define ACTION_BEFORE_WRITE(c, k, l)
#define ACTION_AFTER_WRITE(c, r)

static EXTENSION_LOGGER_DESCRIPTOR *logger;

/* max element bytes */
static size_t DEFAULT_ELEMENT_BYTES_MAX = 32*1024;
static size_t DEFAULT_ELEMENT_BYTES_MIN = 1024;
static size_t DEFAULT_ELEMENT_BYTES = 16*1024;

/*
 * vbucket static functions
 */
static const char*
vbucket_state_name(enum vbucket_state s)
{
    static const char * vbucket_states[] = {
        "dead", "active", "replica", "pending"
    };
    return vbucket_states[s];
}

static void
set_vbucket_state(struct default_engine *e, uint16_t vbid, enum vbucket_state to)
{
    union vbucket_info_adapter vi;
    vi.c = e->vbucket_infos[vbid];
    vi.v.state = to;
    e->vbucket_infos[vbid] = vi.c;
}

static enum vbucket_state
get_vbucket_state(struct default_engine *e, uint16_t vbid)
{
    union vbucket_info_adapter vi;
    vi.c = e->vbucket_infos[vbid];
    return vi.v.state;
}

static bool
handled_vbucket(struct default_engine *e, uint16_t vbid)
{
    return e->config.ignore_vbucket
        || (get_vbucket_state(e, vbid) == VBUCKET_STATE_ACTIVE);
}

/* mechanism for handling bad vbucket requests */
#define VBUCKET_GUARD(e, v) if (!handled_vbucket(e, v)) { return ENGINE_NOT_MY_VBUCKET; }

/*
 * common static functions
 */
static inline struct default_engine*
get_handle(ENGINE_HANDLE* handle)
{
    return (struct default_engine*)handle;
}

static inline hash_item*
get_real_item(item* item)
{
    return (hash_item*)item;
}

/*
 * DEFAULT ENGINE API
 */

static const engine_info*
default_get_info(ENGINE_HANDLE* handle)
{
    return &get_handle(handle)->info.engine_info;
}

static int check_configuration(struct engine_config *conf)
{
#ifdef ENABLE_PERSISTENCE
    if (conf->use_persistence) {
        /* check data & logs directory path. */
        if (conf->data_path == NULL) {
            logger->log(EXTENSION_LOG_WARNING, NULL,
                        "default engine - No snapshot path defined in the default_engine.conf.\n");
            return -1;
        } else if (access(conf->data_path, F_OK) < 0) {
            logger->log(EXTENSION_LOG_WARNING, NULL,
                        "default engine - No exist snapshot path. path=%s, error=%s\n", conf->data_path, strerror(errno));
            return -1;
        }
        if (conf->logs_path == NULL) {
            logger->log(EXTENSION_LOG_WARNING, NULL,
                        "default engine - No command log path defined in the default_engine.conf.\n");
            return -1;
        } else if (access(conf->logs_path, F_OK) < 0) {
            logger->log(EXTENSION_LOG_WARNING, NULL,
                        "default engine - No exist command log path. path=%s, error=%s\n", conf->data_path, strerror(errno));
            return -1;
        }
        /* adjust checkpoint interval */
        conf->chkpt_interval_min_logsize = conf->chkpt_interval_min_logsize * 1024 * 1024; /* MB to B */
    }
#endif
    return 0;
}

static ENGINE_ERROR_CODE
initialize_configuration(struct default_engine *se, const char *cfg_str)
{
    se->config.vb0 = true;

    if (cfg_str != NULL) {
        struct config_item items[] = {
            { .key = "use_cas",
              .datatype = DT_BOOL,
              .value.dt_bool = &se->config.use_cas },
#ifdef ENABLE_PERSISTENCE
            { .key = "use_persistence",
              .datatype = DT_BOOL,
              .value.dt_bool = &se->config.use_persistence },
            { .key = "data_path",
              .datatype = DT_STRING,
              .value.dt_string = &se->config.data_path },
            { .key = "logs_path",
              .datatype = DT_STRING,
              .value.dt_string = &se->config.logs_path },
            { .key = "async_logging",
              .datatype = DT_BOOL,
              .value.dt_bool = &se->config.async_logging },
#endif
            { .key = "verbose",
              .datatype = DT_SIZE,
              .value.dt_size = &se->config.verbose },
            { .key = "eviction",
              .datatype = DT_BOOL,
              .value.dt_bool = &se->config.evict_to_free },
            { .key = "num_threads",
              .datatype = DT_SIZE,
              .value.dt_size = &se->config.num_threads },
            { .key = "cache_size",
              .datatype = DT_SIZE,
              .value.dt_size = &se->config.maxbytes },
#ifdef ENABLE_STICKY_ITEM
            { .key = "sticky_limit",
              .datatype = DT_SIZE,
              .value.dt_size = &se->config.sticky_limit},
#endif
            { .key = "scrub_count",
              .datatype = DT_SIZE,
              .value.dt_size = &se->config.scrub_count},
            { .key = "preallocate",
              .datatype = DT_BOOL,
              .value.dt_bool = &se->config.preallocate },
            { .key = "factor",
              .datatype = DT_FLOAT,
              .value.dt_float = &se->config.factor },
            { .key = "chunk_size",
              .datatype = DT_SIZE,
              .value.dt_size = &se->config.chunk_size },
            { .key = "item_size_max",
              .datatype = DT_SIZE,
              .value.dt_size = &se->config.item_size_max },
            { .key = "max_list_size",
              .datatype = DT_SIZE,
              .value.dt_size = &se->config.max_list_size },
            { .key = "max_set_size",
              .datatype = DT_SIZE,
              .value.dt_size = &se->config.max_set_size },
            { .key = "max_map_size",
              .datatype = DT_SIZE,
              .value.dt_size = &se->config.max_map_size },
            { .key = "max_btree_size",
              .datatype = DT_SIZE,
              .value.dt_size = &se->config.max_btree_size },
            { .key = "max_element_bytes",
              .datatype = DT_SIZE,
              .value.dt_size = &se->config.max_element_bytes },
<<<<<<< HEAD
#endif
#ifdef ENABLE_PERSISTENCE
            { .key = "chkpt_interval_pct_snapshot",
              .datatype = DT_SIZE,
              .value.dt_size = &se->config.chkpt_interval_pct_snapshot },
            { .key = "chkpt_interval_min_logsize",
              .datatype = DT_SIZE,
              .value.dt_size = &se->config.chkpt_interval_min_logsize },
#endif
=======
>>>>>>> e2df37c3
            { .key = "ignore_vbucket",
              .datatype = DT_BOOL,
              .value.dt_bool = &se->config.ignore_vbucket },
            { .key = "prefix_delimiter",
              .datatype = DT_CHAR,
              .value.dt_char = &se->config.prefix_delimiter },
            { .key = "vb0",
              .datatype = DT_BOOL,
              .value.dt_bool = &se->config.vb0 },
            { .key = "config_file",
              .datatype = DT_CONFIGFILE },
            { .key = NULL}
        };
        if (se->server.core->parse_config(cfg_str, items, stderr) != 0) {
            return ENGINE_FAILED;
        }
    }
    if (check_configuration(&se->config) < 0) {
        return ENGINE_FAILED;
    }
    if (se->config.vb0) {
        set_vbucket_state(se, 0, VBUCKET_STATE_ACTIVE);
    }
    return ENGINE_SUCCESS;
}

static ENGINE_ERROR_CODE
default_initialize(ENGINE_HANDLE* handle, const char* config_str)
{
    struct default_engine* se = get_handle(handle);
    logger = se->server.log->get_logger();

    ENGINE_ERROR_CODE ret = initialize_configuration(se, config_str);
    if (ret != ENGINE_SUCCESS) {
        return ret;
    }
    /* fixup feature_info */
    if (se->config.use_cas) {
        se->info.engine_info.features[se->info.engine_info.num_features++].feature = ENGINE_FEATURE_CAS;
    }

    ret = assoc_init(se);
    if (ret != ENGINE_SUCCESS) {
        return ret;
    }
    ret = slabs_init(se, se->config.maxbytes, se->config.factor, se->config.preallocate);
    if (ret != ENGINE_SUCCESS) {
        return ret;
    }
    ret = item_init(se);
    if (ret != ENGINE_SUCCESS) {
        return ret;
    }
#ifdef ENABLE_PERSISTENCE_02_SNAPSHOT
    ret = mc_snapshot_init(se);
    if (ret != ENGINE_SUCCESS) {
        return ret;
    }
#endif
#ifdef ENABLE_PERSISTENCE
    if (se->config.use_persistence) {
        ret = cmdlog_mgr_init(se);
        if (ret != ENGINE_SUCCESS) {
            return ret;
        }
    }
#endif
    return ENGINE_SUCCESS;
}

static void
default_destroy(ENGINE_HANDLE* handle)
{
    struct default_engine* se = get_handle(handle);

    if (se->initialized) {
        se->initialized = false;
#ifdef ENABLE_PERSISTENCE
        if (se->config.use_persistence) {
            cmdlog_mgr_final();
        }
#endif
#ifdef ENABLE_PERSISTENCE_02_SNAPSHOT
        mc_snapshot_final();
#endif
        item_final(se);
        slabs_final(se);
        assoc_final(se);
        pthread_mutex_destroy(&se->cache_lock);
        pthread_mutex_destroy(&se->stats.lock);
        pthread_mutex_destroy(&se->slabs.lock);
        free(se);
    }
}

/*
 * Item API
 */

static ENGINE_ERROR_CODE
default_item_allocate(ENGINE_HANDLE* handle, const void* cookie,
                      item **item,
                      const void* key, const size_t nkey,
                      const size_t nbytes,
                      const int flags, const rel_time_t exptime,
                      const uint64_t cas)
{
    struct default_engine* engine = get_handle(handle);
    size_t ntotal = sizeof(hash_item) + nkey + nbytes;
    if (engine->config.use_cas) {
        ntotal += sizeof(uint64_t);
    }
    unsigned int id = slabs_clsid(ntotal);
    if (id == 0) {
        return ENGINE_E2BIG;
    }

    hash_item *it;
    ENGINE_ERROR_CODE ret = ENGINE_EINVAL;

    ACTION_BEFORE_WRITE(cookie, key, nkey);
    it = item_alloc(key, nkey, flags, exptime, nbytes, cookie);
    ACTION_AFTER_WRITE(cookie, ret);
    if (it != NULL) {
        item_set_cas(it, cas);
        *item = it;
        ret = ENGINE_SUCCESS;
    } else {
        ret = ENGINE_ENOMEM;
    }
    return ret;
}

static ENGINE_ERROR_CODE
default_item_delete(ENGINE_HANDLE* handle, const void* cookie,
                    const void* key, const size_t nkey,
                    uint64_t cas, uint16_t vbucket)
{
    struct default_engine* engine = get_handle(handle);
    ENGINE_ERROR_CODE ret;
    VBUCKET_GUARD(engine, vbucket);

    ACTION_BEFORE_WRITE(cookie, key, nkey);
    ret = item_delete(key, nkey, cas, cookie);
    ACTION_AFTER_WRITE(cookie, ret);
    return ret;
}

static void
default_item_release(ENGINE_HANDLE* handle, const void *cookie, item* item)
{
    item_release(get_real_item(item));
}

static ENGINE_ERROR_CODE
default_get(ENGINE_HANDLE* handle, const void* cookie,
            item** item, const void* key, const int nkey,
            uint16_t vbucket)
{
    struct default_engine *engine = get_handle(handle);
    VBUCKET_GUARD(engine, vbucket);

    ACTION_BEFORE_READ(cookie, key, nkey);
    *item = item_get(key, nkey);
    if (*item != NULL) {
        hash_item *it = get_real_item(*item);
        if (IS_COLL_ITEM(it)) { /* collection item */
            item_release(it);
            *item = NULL;
            return ENGINE_EBADTYPE;
        }
        return ENGINE_SUCCESS;
    } else {
        return ENGINE_KEY_ENOENT;
    }
}

static ENGINE_ERROR_CODE
default_store(ENGINE_HANDLE* handle, const void *cookie,
              item* item, uint64_t *cas, ENGINE_STORE_OPERATION operation,
              uint16_t vbucket)
{
    struct default_engine *engine = get_handle(handle);
    hash_item *it = get_real_item(item);
    ENGINE_ERROR_CODE ret;
    VBUCKET_GUARD(engine, vbucket);

    ACTION_BEFORE_WRITE(cookie, item_get_key(it), it->nkey);
    ret = item_store(it, cas, operation, cookie);
    ACTION_AFTER_WRITE(cookie, ret);
    return ret;
}

static ENGINE_ERROR_CODE
default_arithmetic(ENGINE_HANDLE* handle, const void* cookie,
                   const void* key, const int nkey,
                   const bool increment, const bool create,
                   const uint64_t delta, const uint64_t initial,
                   const int flags, const rel_time_t exptime,
                   uint64_t *cas, uint64_t *result, uint16_t vbucket)
{
    struct default_engine *engine = get_handle(handle);
    ENGINE_ERROR_CODE ret;
    VBUCKET_GUARD(engine, vbucket);

    ACTION_BEFORE_WRITE(cookie, key, nkey);
    ret = item_arithmetic(key, nkey, increment, create,
                          delta, initial, flags, exptime, cas, result, cookie);
    ACTION_AFTER_WRITE(cookie, ret);
    return ret;
}

static ENGINE_ERROR_CODE
default_flush(ENGINE_HANDLE* handle, const void* cookie,
              const void* prefix, const int nprefix, rel_time_t when)
{
    ENGINE_ERROR_CODE ret;

    ACTION_BEFORE_WRITE(cookie, NULL, 0);
    ret = item_flush_expired(prefix, nprefix, when, cookie);
    ACTION_AFTER_WRITE(cookie, ret);
    return ret;
}

/*
 * List Collection API
 */

static ENGINE_ERROR_CODE
default_list_struct_create(ENGINE_HANDLE* handle, const void* cookie,
                           const void* key, const int nkey, item_attr *attrp,
                           uint16_t vbucket)
{
    struct default_engine* engine = get_handle(handle);
    ENGINE_ERROR_CODE ret;
    VBUCKET_GUARD(engine, vbucket);

    ACTION_BEFORE_WRITE(cookie, key, nkey);
    ret = list_struct_create(key, nkey, attrp, cookie);
    ACTION_AFTER_WRITE(cookie, ret);
    return ret;
}

static ENGINE_ERROR_CODE
default_list_elem_alloc(ENGINE_HANDLE* handle, const void* cookie,
                        const void* key, const int nkey,
                        const size_t nbytes, eitem** eitem)
{
    list_elem_item *elem;
    ENGINE_ERROR_CODE ret = ENGINE_EINVAL; // See ACTION_AFTER_WRITE()

    ACTION_BEFORE_WRITE(cookie, key, nkey);
    elem = list_elem_alloc(nbytes, cookie);
    ACTION_AFTER_WRITE(cookie, ret);
    if (elem != NULL) {
        *eitem = elem;
        ret = ENGINE_SUCCESS;
    } else {
        ret = ENGINE_ENOMEM;
    }
    return ret;
}

static void
default_list_elem_free(ENGINE_HANDLE* handle, const void *cookie, eitem *eitem)
{
    list_elem_free((list_elem_item*)eitem);
}

static void
default_list_elem_release(ENGINE_HANDLE* handle, const void *cookie,
                          eitem **eitem_array, const int eitem_count)
{
    list_elem_release((list_elem_item**)eitem_array, eitem_count);
}

static ENGINE_ERROR_CODE
default_list_elem_insert(ENGINE_HANDLE* handle, const void* cookie,
                         const void* key, const int nkey,
                         int index, eitem *eitem,
                         item_attr *attrp, bool *created, uint16_t vbucket)
{
    struct default_engine* engine = get_handle(handle);
    ENGINE_ERROR_CODE ret;
    VBUCKET_GUARD(engine, vbucket);

    ACTION_BEFORE_WRITE(cookie, key, nkey);
    ret = list_elem_insert(key, nkey, index, (list_elem_item *)eitem,
                           attrp, created, cookie);
    ACTION_AFTER_WRITE(cookie, ret);
    return ret;
}

static ENGINE_ERROR_CODE
default_list_elem_delete(ENGINE_HANDLE* handle, const void* cookie,
                         const void* key, const int nkey,
                         int from_index, int to_index, const bool drop_if_empty,
                         uint32_t* del_count, bool* dropped, uint16_t vbucket)
{
    struct default_engine *engine = get_handle(handle);
    ENGINE_ERROR_CODE ret;
    VBUCKET_GUARD(engine, vbucket);

    ACTION_BEFORE_WRITE(cookie, key, nkey);
    ret = list_elem_delete(key, nkey, from_index, to_index, drop_if_empty,
                           del_count, dropped, cookie);
    ACTION_AFTER_WRITE(cookie, ret);
    return ret;
}

static ENGINE_ERROR_CODE
default_list_elem_get(ENGINE_HANDLE* handle, const void* cookie,
                      const void* key, const int nkey,
                      int from_index, int to_index,
                      const bool delete, const bool drop_if_empty,
                      struct elems_result *eresult, uint16_t vbucket)
{
    struct default_engine *engine = get_handle(handle);
    ENGINE_ERROR_CODE ret;
    VBUCKET_GUARD(engine, vbucket);

    if (delete) ACTION_BEFORE_WRITE(cookie, key, nkey);
    else        ACTION_BEFORE_READ(cookie, key, nkey);
    ret = list_elem_get(key, nkey, from_index, to_index, delete, drop_if_empty,
                        eresult, cookie);
    if (delete) ACTION_AFTER_WRITE(cookie, ret);
    return ret;
}

/*
 * Set Collection API
 */

static ENGINE_ERROR_CODE
default_set_struct_create(ENGINE_HANDLE* handle, const void* cookie,
                          const void* key, const int nkey, item_attr *attrp,
                          uint16_t vbucket)
{
    struct default_engine* engine = get_handle(handle);
    ENGINE_ERROR_CODE ret;
    VBUCKET_GUARD(engine, vbucket);

    ACTION_BEFORE_WRITE(cookie, key, nkey);
    ret = set_struct_create(key, nkey, attrp, cookie);
    ACTION_AFTER_WRITE(cookie, ret);
    return ret;
}

static ENGINE_ERROR_CODE
default_set_elem_alloc(ENGINE_HANDLE* handle, const void* cookie,
                       const void* key, const int nkey,
                       const size_t nbytes, eitem** eitem)
{
    set_elem_item *elem;
    ENGINE_ERROR_CODE ret = ENGINE_EINVAL; // See ACTION_AFTER_WRITE()

    ACTION_BEFORE_WRITE(cookie, key, nkey);
    elem = set_elem_alloc(nbytes, cookie);
    ACTION_AFTER_WRITE(cookie, ret);
    if (elem != NULL) {
        *eitem = elem;
        ret = ENGINE_SUCCESS;
    } else {
        ret = ENGINE_ENOMEM;
    }
    return ret;
}

static void
default_set_elem_free(ENGINE_HANDLE* handle, const void *cookie, eitem *eitem)
{
    set_elem_free((set_elem_item*)eitem);
}

static void
default_set_elem_release(ENGINE_HANDLE* handle, const void *cookie,
                         eitem **eitem_array, const int eitem_count)
{
    set_elem_release((set_elem_item**)eitem_array, eitem_count);
}

static ENGINE_ERROR_CODE
default_set_elem_insert(ENGINE_HANDLE* handle, const void* cookie,
                        const void* key, const int nkey, eitem *eitem,
                        item_attr *attrp, bool *created, uint16_t vbucket)
{
    struct default_engine *engine = get_handle(handle);
    ENGINE_ERROR_CODE ret;
    VBUCKET_GUARD(engine, vbucket);

    ACTION_BEFORE_WRITE(cookie, key, nkey);
    ret = set_elem_insert(key, nkey, (set_elem_item*)eitem,
                          attrp, created, cookie);
    ACTION_AFTER_WRITE(cookie, ret);
    return ret;
}

static ENGINE_ERROR_CODE
default_set_elem_delete(ENGINE_HANDLE* handle, const void* cookie,
                        const void* key, const int nkey,
                        const void* value, const int nbytes,
                        const bool drop_if_empty, bool *dropped,
                        uint16_t vbucket)
{
    struct default_engine *engine = get_handle(handle);
    ENGINE_ERROR_CODE ret;
    VBUCKET_GUARD(engine, vbucket);

    ACTION_BEFORE_WRITE(cookie, key, nkey);
    ret = set_elem_delete(key, nkey, value, nbytes,
                          drop_if_empty, dropped, cookie);
    ACTION_AFTER_WRITE(cookie, ret);
    return ret;
}

static ENGINE_ERROR_CODE
default_set_elem_exist(ENGINE_HANDLE* handle, const void* cookie,
                       const void* key, const int nkey,
                       const void* value, const int nbytes,
                       bool *exist, uint16_t vbucket)
{
    struct default_engine *engine = get_handle(handle);
    ENGINE_ERROR_CODE ret;
    VBUCKET_GUARD(engine, vbucket);

    ACTION_BEFORE_READ(cookie, key, nkey);
    ret = set_elem_exist(key, nkey, value, nbytes, exist);
    return ret;
}

static ENGINE_ERROR_CODE
default_set_elem_get(ENGINE_HANDLE* handle, const void* cookie,
                     const void* key, const int nkey,
                     const uint32_t count,
                     const bool delete, const bool drop_if_empty,
                     struct elems_result *eresult, uint16_t vbucket)
{
    struct default_engine *engine = get_handle(handle);
    ENGINE_ERROR_CODE ret;
    VBUCKET_GUARD(engine, vbucket);

    if (delete) ACTION_BEFORE_WRITE(cookie, key, nkey);
    else        ACTION_BEFORE_READ(cookie, key, nkey);
    ret = set_elem_get(key, nkey, count, delete, drop_if_empty,
                       eresult, cookie);
    if (delete) ACTION_AFTER_WRITE(cookie, ret);
    return ret;
}


/*
 * Map Collection API
 */

static ENGINE_ERROR_CODE
default_map_struct_create(ENGINE_HANDLE* handle, const void* cookie,
                          const void* key, const int nkey, item_attr *attrp,
                          uint16_t vbucket)
{
    struct default_engine* engine = get_handle(handle);
    ENGINE_ERROR_CODE ret;
    VBUCKET_GUARD(engine, vbucket);

    ACTION_BEFORE_WRITE(cookie, key, nkey);
    ret = map_struct_create(key, nkey, attrp, cookie);
    ACTION_AFTER_WRITE(cookie, ret);
    return ret;
}

static ENGINE_ERROR_CODE
default_map_elem_alloc(ENGINE_HANDLE* handle, const void* cookie,
                       const void* key, const int nkey, const size_t nfield,
                       const size_t nbytes, eitem** eitem)
{
    map_elem_item *elem;
    ENGINE_ERROR_CODE ret = ENGINE_EINVAL; // See ACTION_AFTER_WRITE()

    ACTION_BEFORE_WRITE(cookie, key, nkey);
    elem = map_elem_alloc(nfield, nbytes, cookie);
    ACTION_AFTER_WRITE(cookie, ret);
    if (elem != NULL) {
        *eitem = elem;
        ret = ENGINE_SUCCESS;
    } else {
        ret = ENGINE_ENOMEM;
    }
    return ret;
}

static void
default_map_elem_free(ENGINE_HANDLE* handle, const void *cookie, eitem *eitem)
{
    map_elem_free((map_elem_item*)eitem);
}

static void
default_map_elem_release(ENGINE_HANDLE* handle, const void *cookie,
                         eitem **eitem_array, const int eitem_count)
{
    map_elem_release((map_elem_item**)eitem_array, eitem_count);
}

static ENGINE_ERROR_CODE
default_map_elem_insert(ENGINE_HANDLE* handle, const void* cookie,
                        const void* key, const int nkey, eitem *eitem,
                        item_attr *attrp, bool *created, uint16_t vbucket)
{
    struct default_engine *engine = get_handle(handle);
    ENGINE_ERROR_CODE ret;
    VBUCKET_GUARD(engine, vbucket);

    ACTION_BEFORE_WRITE(cookie, key, nkey);
    ret = map_elem_insert(key, nkey, (map_elem_item*)eitem, attrp, created, cookie);
    ACTION_AFTER_WRITE(cookie, ret);
    return ret;
}

static ENGINE_ERROR_CODE
default_map_elem_update(ENGINE_HANDLE* handle, const void* cookie,
                        const void* key, const int nkey, const field_t *field,
                        const void* value, const int nbytes, uint16_t vbucket)
{
    struct default_engine *engine = get_handle(handle);
    ENGINE_ERROR_CODE ret;
    VBUCKET_GUARD(engine, vbucket);

    ACTION_BEFORE_WRITE(cookie, key, nkey);
    ret = map_elem_update(key, nkey, field, value, nbytes, cookie);
    ACTION_AFTER_WRITE(cookie, ret);
    return ret;
}

static ENGINE_ERROR_CODE
default_map_elem_delete(ENGINE_HANDLE* handle, const void* cookie,
                        const void* key, const int nkey, const int numfields,
                        const field_t *flist, const bool drop_if_empty,
                        uint32_t* del_count, bool *dropped, uint16_t vbucket)
{
    struct default_engine *engine = get_handle(handle);
    ENGINE_ERROR_CODE ret;
    VBUCKET_GUARD(engine, vbucket);

    ACTION_BEFORE_WRITE(cookie, key, nkey);
    ret = map_elem_delete(key, nkey, numfields, flist, drop_if_empty, del_count,
                          dropped, cookie);
    ACTION_AFTER_WRITE(cookie, ret);
    return ret;
}

static ENGINE_ERROR_CODE
default_map_elem_get(ENGINE_HANDLE* handle, const void* cookie,
                     const void* key, const int nkey,
                     const int numfields, const field_t *flist,
                     const bool delete, const bool drop_if_empty,
                     struct elems_result *eresult, uint16_t vbucket)
{
    struct default_engine *engine = get_handle(handle);
    ENGINE_ERROR_CODE ret;
    VBUCKET_GUARD(engine, vbucket);

    if (delete) ACTION_BEFORE_WRITE(cookie, key, nkey);
    else        ACTION_BEFORE_READ(cookie, key, nkey);
    ret = map_elem_get(key, nkey, numfields, flist, delete, drop_if_empty,
                       eresult, cookie);
    if (delete) ACTION_AFTER_WRITE(cookie, ret);
    return ret;
}

/*
 * B+Tree Collection API
 */

static ENGINE_ERROR_CODE
default_btree_struct_create(ENGINE_HANDLE* handle, const void* cookie,
                            const void* key, const int nkey, item_attr *attrp,
                            uint16_t vbucket)
{
    struct default_engine* engine = get_handle(handle);
    ENGINE_ERROR_CODE ret;
    VBUCKET_GUARD(engine, vbucket);

    ACTION_BEFORE_WRITE(cookie, key, nkey);
    ret = btree_struct_create(key, nkey, attrp, cookie);
    ACTION_AFTER_WRITE(cookie, ret);
    return ret;
}

static ENGINE_ERROR_CODE
default_btree_elem_alloc(ENGINE_HANDLE* handle, const void* cookie,
                         const void* key, const int nkey,
                         const size_t nbkey, const size_t neflag,
                         const size_t nbytes, eitem** eitem)
{
    btree_elem_item *elem;
    ENGINE_ERROR_CODE ret = ENGINE_EINVAL; // See ACTION_AFTER_WRITE()

    ACTION_BEFORE_WRITE(cookie, key, nkey);
    elem = btree_elem_alloc(nbkey, neflag, nbytes, cookie);
    ACTION_AFTER_WRITE(cookie, ret);
    if (elem != NULL) {
        *eitem = elem;
        ret = ENGINE_SUCCESS;
    } else {
        ret = ENGINE_ENOMEM;
    }
    return ret;
}

static void
default_btree_elem_free(ENGINE_HANDLE* handle, const void *cookie, eitem *eitem)
{
    btree_elem_free((btree_elem_item*)eitem);
}

static void
default_btree_elem_release(ENGINE_HANDLE* handle, const void *cookie,
                           eitem **eitem_array, const int eitem_count)
{
    btree_elem_release((btree_elem_item**)eitem_array, eitem_count);
}

static ENGINE_ERROR_CODE
default_btree_elem_insert(ENGINE_HANDLE* handle, const void* cookie,
                          const void* key, const int nkey,
                          eitem *eitem, const bool replace_if_exist,
                          item_attr *attrp,
                          bool *replaced, bool *created,
                          eitem_result *trimmed, uint16_t vbucket)
{
    struct default_engine* engine = get_handle(handle);
    ENGINE_ERROR_CODE ret;
    VBUCKET_GUARD(engine, vbucket);

    ACTION_BEFORE_WRITE(cookie, key, nkey);
    if (trimmed == NULL) {
        ret = btree_elem_insert(key, nkey, (btree_elem_item *)eitem,
                                replace_if_exist, attrp, replaced, created,
                                NULL, NULL, NULL, cookie);
    } else {
        /* We use a separate trimmed_elems variable to fix compile warning of
         * "dereferencing type-punned pointer will break strict-aliasing rules".
         */
        btree_elem_item *trimmed_elems=NULL;
        ret = btree_elem_insert(key, nkey, (btree_elem_item *)eitem,
                                replace_if_exist, attrp, replaced, created,
                                &trimmed_elems, &trimmed->count, &trimmed->flags,
                                cookie);
        trimmed->elems = trimmed_elems;
    }
    ACTION_AFTER_WRITE(cookie, ret);
    return ret;
}

static ENGINE_ERROR_CODE
default_btree_elem_update(ENGINE_HANDLE* handle, const void* cookie,
                          const void* key, const int nkey,
                          const bkey_range *bkrange, const eflag_update *eupdate,
                          const void* value, const int nbytes, uint16_t vbucket)
{
    struct default_engine *engine = get_handle(handle);
    ENGINE_ERROR_CODE ret;
    VBUCKET_GUARD(engine, vbucket);

    ACTION_BEFORE_WRITE(cookie, key, nkey);
    ret = btree_elem_update(key, nkey, bkrange, eupdate, value, nbytes, cookie);
    ACTION_AFTER_WRITE(cookie, ret);
    return ret;
}

static ENGINE_ERROR_CODE
default_btree_elem_delete(ENGINE_HANDLE* handle, const void* cookie,
                          const void* key, const int nkey,
                          const bkey_range *bkrange, const eflag_filter *efilter,
                          const uint32_t req_count, const bool drop_if_empty,
                          uint32_t* del_count, uint32_t *access_count,
                          bool* dropped, uint16_t vbucket)
{
    struct default_engine *engine = get_handle(handle);
    ENGINE_ERROR_CODE ret;
    VBUCKET_GUARD(engine, vbucket);

    ACTION_BEFORE_WRITE(cookie, key, nkey);
    ret = btree_elem_delete(key, nkey, bkrange, efilter, req_count,
                            drop_if_empty, del_count, access_count, dropped, cookie);
    ACTION_AFTER_WRITE(cookie, ret);
    return ret;
}

static ENGINE_ERROR_CODE
default_btree_elem_arithmetic(ENGINE_HANDLE* handle, const void* cookie,
                              const void* key, const int nkey,
                              const bkey_range *bkrange,
                              const bool increment, const bool create,
                              const uint64_t delta, const uint64_t initial,
                              const eflag_t *eflagp,
                              uint64_t *result, uint16_t vbucket)
{
    struct default_engine *engine = get_handle(handle);
    ENGINE_ERROR_CODE ret;
    VBUCKET_GUARD(engine, vbucket);

    ACTION_BEFORE_WRITE(cookie, key, nkey);
    ret = btree_elem_arithmetic(key, nkey, bkrange, increment, create,
                                delta, initial, eflagp, result, cookie);
    ACTION_AFTER_WRITE(cookie, ret);
    return ret;
}

static ENGINE_ERROR_CODE
default_btree_elem_get(ENGINE_HANDLE* handle, const void* cookie,
                       const void* key, const int nkey,
                       const bkey_range *bkrange, const eflag_filter *efilter,
                       const uint32_t offset, const uint32_t req_count,
                       const bool delete, const bool drop_if_empty,
                       struct elems_result *eresult, uint16_t vbucket)
{
    struct default_engine *engine = get_handle(handle);
    ENGINE_ERROR_CODE ret;
    VBUCKET_GUARD(engine, vbucket);

    if (delete) ACTION_BEFORE_WRITE(cookie, key, nkey);
    else        ACTION_BEFORE_READ(cookie, key, nkey);
    ret = btree_elem_get(key, nkey, bkrange, efilter, offset, req_count,
                         delete, drop_if_empty, eresult, cookie);
    if (delete) ACTION_AFTER_WRITE(cookie, ret);
    return ret;
}

static ENGINE_ERROR_CODE
default_btree_elem_count(ENGINE_HANDLE* handle, const void* cookie,
                         const void* key, const int nkey,
                         const bkey_range *bkrange, const eflag_filter *efilter,
                         uint32_t* eitem_count, uint32_t* access_count,
                         uint16_t vbucket)
{
    struct default_engine *engine = get_handle(handle);
    ENGINE_ERROR_CODE ret;
    VBUCKET_GUARD(engine, vbucket);

    ACTION_BEFORE_READ(cookie, key, nkey);
    ret = btree_elem_count(key, nkey, bkrange, efilter, eitem_count, access_count);
    return ret;
}

static ENGINE_ERROR_CODE
default_btree_posi_find(ENGINE_HANDLE* handle, const void* cookie,
                        const char *key, const size_t nkey,
                        const bkey_range *bkrange,
                        ENGINE_BTREE_ORDER order,
                        int *position, uint16_t vbucket)
{
    struct default_engine *engine = get_handle(handle);
    ENGINE_ERROR_CODE ret;
    VBUCKET_GUARD(engine, vbucket);

    ACTION_BEFORE_READ(cookie, key, nkey);
    ret = btree_posi_find(key, nkey, bkrange, order, position);
    return ret;
}

static ENGINE_ERROR_CODE
default_btree_posi_find_with_get(ENGINE_HANDLE* handle, const void* cookie,
                                 const char *key, const size_t nkey,
                                 const bkey_range *bkrange,
                                 ENGINE_BTREE_ORDER order, const uint32_t count,
                                 int *position, eitem **eitem_array,
                                 uint32_t *eitem_count, uint32_t *eitem_index,
                                 uint32_t *flags, uint16_t vbucket)
{
    struct default_engine *engine = get_handle(handle);
    ENGINE_ERROR_CODE ret;
    VBUCKET_GUARD(engine, vbucket);

    ACTION_BEFORE_READ(cookie, key, nkey);
    ret = btree_posi_find_with_get(key, nkey, bkrange, order, count,
                                   position, (btree_elem_item**)eitem_array,
                                   eitem_count, eitem_index, flags);
    return ret;
}

static ENGINE_ERROR_CODE
default_btree_elem_get_by_posi(ENGINE_HANDLE* handle, const void* cookie,
                               const char *key, const size_t nkey,
                               ENGINE_BTREE_ORDER order,
                               int from_posi, int to_posi,
                               eitem **eitem_array, uint32_t *eitem_count,
                               uint32_t *flags, uint16_t vbucket)
{
    struct default_engine *engine = get_handle(handle);
    ENGINE_ERROR_CODE ret;
    VBUCKET_GUARD(engine, vbucket);

    ACTION_BEFORE_READ(cookie, key, nkey);
    ret = btree_elem_get_by_posi(key, nkey, order, from_posi, to_posi,
                                 (btree_elem_item**)eitem_array, eitem_count,
                                 flags);
    return ret;
}

#ifdef SUPPORT_BOP_SMGET
#ifdef JHPARK_OLD_SMGET_INTERFACE
/* smget old interface */
static ENGINE_ERROR_CODE
default_btree_elem_smget_old(ENGINE_HANDLE* handle, const void* cookie,
                             token_t *karray, const int kcount,
                             const bkey_range *bkrange,
                             const eflag_filter *efilter,
                             const uint32_t offset, const uint32_t count,
                             eitem** eitem_array,
                             uint32_t* kfnd_array,
                             uint32_t* flag_array,
                             uint32_t* eitem_count,
                             uint32_t* missed_key_array,
                             uint32_t* missed_key_count,
                             bool *trimmed, bool *duplicated,
                             uint16_t vbucket)
{
    struct default_engine *engine = get_handle(handle);
    ENGINE_ERROR_CODE ret;
    VBUCKET_GUARD(engine, vbucket);

    ret = btree_elem_smget_old(karray, kcount, bkrange, efilter,
                               offset, count, (btree_elem_item**)eitem_array,
                               kfnd_array, flag_array, eitem_count,
                               missed_key_array, missed_key_count,
                               trimmed, duplicated);
    return ret;
}
#endif

/* smget new interface */
static ENGINE_ERROR_CODE
default_btree_elem_smget(ENGINE_HANDLE* handle, const void* cookie,
                         token_t *karray, const int kcount,
                         const bkey_range *bkrange,
                         const eflag_filter *efilter,
                         const uint32_t offset, const uint32_t count,
                         const bool unique, smget_result_t *result,
                         uint16_t vbucket)
{
    struct default_engine *engine = get_handle(handle);
    ENGINE_ERROR_CODE ret;
    VBUCKET_GUARD(engine, vbucket);

    ret = btree_elem_smget(karray, kcount, bkrange, efilter,
                           offset, count, unique, result);
    return ret;
}
#endif

/*
 * Item Attribute API
 */

static ENGINE_ERROR_CODE
default_getattr(ENGINE_HANDLE* handle, const void* cookie,
                const void* key, const int nkey,
                ENGINE_ITEM_ATTR *attr_ids,
                const uint32_t attr_count, item_attr *attr_data,
                uint16_t vbucket)
{
    struct default_engine *engine = get_handle(handle);
    ENGINE_ERROR_CODE ret;
    VBUCKET_GUARD(engine, vbucket);

    ACTION_BEFORE_READ(cookie, key, nkey);
    ret = item_getattr(key, nkey, attr_ids, attr_count, attr_data);
    return ret;
}

static ENGINE_ERROR_CODE
default_setattr(ENGINE_HANDLE* handle, const void* cookie,
                const void* key, const int nkey,
                ENGINE_ITEM_ATTR *attr_ids,
                const uint32_t attr_count, item_attr *attr_data,
                uint16_t vbucket)
{
    struct default_engine *engine = get_handle(handle);
    ENGINE_ERROR_CODE ret;
    VBUCKET_GUARD(engine, vbucket);

    ACTION_BEFORE_WRITE(cookie, key, nkey);
    ret = item_setattr(key, nkey, attr_ids, attr_count, attr_data, cookie);
    ACTION_AFTER_WRITE(cookie, ret);
    return ret;
}

/*
 * Stats API
 */
static void stats_vbucket(struct default_engine *engine,
                          ADD_STAT add_stat, const void *cookie)
{
    for (int i = 0; i < NUM_VBUCKETS; i++) {
        enum vbucket_state state = get_vbucket_state(engine, i);
        if (state != VBUCKET_STATE_DEAD) {
            char buf[16];
            snprintf(buf, sizeof(buf), "vb_%d", i);
            const char * state_name = vbucket_state_name(state);
            add_stat(buf, strlen(buf), state_name, strlen(state_name), cookie);
        }
    }
}

static ENGINE_ERROR_CODE
default_get_stats(ENGINE_HANDLE* handle, const void* cookie,
                  const char* stat_key, int nkey, ADD_STAT add_stat)
{
    struct default_engine* engine = get_handle(handle);
    ENGINE_ERROR_CODE ret = ENGINE_SUCCESS;

    if (stat_key == NULL) {
        item_stats_global(add_stat, cookie);
    }
    else if (strncmp(stat_key, "items", 5) == 0) {
        item_stats(add_stat, cookie);
    }
    else if (strncmp(stat_key, "sizes", 5) == 0) {
        item_stats_sizes(add_stat, cookie);
    }
    else if (strncmp(stat_key, "slabs", 5) == 0) {
        slabs_stats(add_stat, cookie);
    }
    else if (strncmp(stat_key, "vbucket", 7) == 0) {
        stats_vbucket(engine, add_stat, cookie);
    }
    else if (strncmp(stat_key, "scrub", 5) == 0) {
        item_stats_scrub(engine, add_stat, cookie);
    }
    else if (strncmp(stat_key, "dump", 4) == 0) {
        item_stats_dump(engine, add_stat, cookie);
    }
#ifdef ENABLE_PERSISTENCE_02_SNAPSHOT_COMMAND
    else if (strncmp(stat_key, "snapshot", 8) == 0) {
        mc_snapshot_stats(add_stat, cookie);
    }
#endif
    else {
        ret = ENGINE_KEY_ENOENT;
    }
    return ret;
}

static void
default_reset_stats(ENGINE_HANDLE* handle, const void *cookie)
{
    item_stats_reset();
}

static ENGINE_ERROR_CODE
default_get_prefix_stats(ENGINE_HANDLE* handle, const void* cookie,
                         const void* key, const int nkey, void *prefix_data)
{
    struct default_engine* engine = get_handle(handle);
    ENGINE_ERROR_CODE ret;

    pthread_mutex_lock(&engine->cache_lock);
    ret = assoc_prefix_get_stats(key, nkey, prefix_data);
    pthread_mutex_unlock(&engine->cache_lock);
    return ret;
}

/*
 * Dump API
 */

static char *
default_cachedump(ENGINE_HANDLE* handle, const void* cookie,
                  const unsigned int slabs_clsid, const unsigned int limit,
                  const bool forward, const bool sticky, unsigned int *bytes)
{
    return item_cachedump(slabs_clsid, limit, forward, sticky, bytes);
}

static ENGINE_ERROR_CODE
default_dump(ENGINE_HANDLE* handle, const void* cookie,
             const char *opstr, const char *modestr,
             const char *prefix, const int nprefix, const char *filepath)
{
    struct default_engine* engine = get_handle(handle);

    if (memcmp(opstr, "start", 5) == 0) {
        enum dump_mode mode;
        if (memcmp(modestr, "key", 3) == 0) {
            mode = DUMP_MODE_KEY;
        } else {
            return ENGINE_ENOTSUP;
        }
        return item_start_dump(engine, mode, prefix, nprefix, filepath);
    }

    if (memcmp(opstr, "stop", 4) == 0) {
        item_stop_dump(engine);
        return ENGINE_SUCCESS;
    } else {
        return ENGINE_ENOTSUP;
    }
}

#ifdef ENABLE_PERSISTENCE_02_SNAPSHOT_COMMAND
static ENGINE_ERROR_CODE
default_snapshot(ENGINE_HANDLE* handle, const void* cookie,
                 const char *opstr, const char *modestr,
                 const char *prefix, const int nprefix, const char *filepath)
{
    if (memcmp(opstr, "start", 5) == 0) {
        enum mc_snapshot_mode mode;
        if (memcmp(modestr, "key", 3) == 0) {
            mode = MC_SNAPSHOT_MODE_KEY;
        } else if (memcmp(modestr, "data", 4) == 0) {
            mode = MC_SNAPSHOT_MODE_DATA;
        } else {
            return ENGINE_ENOTSUP;
        }
        return mc_snapshot_start(mode, prefix, nprefix, filepath);
    }

    if (memcmp(opstr, "stop", 4) == 0) {
        mc_snapshot_stop();
        return ENGINE_SUCCESS;
    } else {
        return ENGINE_ENOTSUP;
    }
}
#endif

/*
 * Config API
 */
static ENGINE_ERROR_CODE
default_set_config(ENGINE_HANDLE* handle, const void* cookie,
                   const char* config_key, void* config_value)
{
    struct default_engine* engine = get_handle(handle);
    ENGINE_ERROR_CODE ret = ENGINE_SUCCESS;

    if (strcmp(config_key, "memlimit") == 0) {
        size_t new_maxbytes = *(size_t*)config_value;
        pthread_mutex_lock(&engine->cache_lock);
        if (new_maxbytes >= engine->config.sticky_limit) {
            ret = slabs_set_memlimit(new_maxbytes);
            if (ret == ENGINE_SUCCESS) {
                engine->config.maxbytes = new_maxbytes;
            }
        } else {
            ret = ENGINE_EBADVALUE;
        }
        pthread_mutex_unlock(&engine->cache_lock);
    }
#ifdef ENABLE_STICKY_ITEM
    else if (strcmp(config_key, "sticky_limit") == 0) {
        size_t new_sticky_limit = *(size_t*)config_value;
        pthread_mutex_lock(&engine->cache_lock);
        if (new_sticky_limit >= engine->stats.sticky_bytes &&
            new_sticky_limit <= engine->config.maxbytes) {
            engine->config.sticky_limit = new_sticky_limit;
        } else {
            ret = ENGINE_EBADVALUE;
        }
        pthread_mutex_unlock(&engine->cache_lock);
    }
#endif
    else if (strcmp(config_key, "scrub_count") == 0) {
        ret = item_conf_set_scrub_count((int*)config_value);
    }
    else if (strcmp(config_key, "max_list_size") == 0) {
        ret = item_conf_set_maxcollsize(ITEM_TYPE_LIST, (int*)config_value);
    }
    else if (strcmp(config_key, "max_set_size") == 0) {
        ret = item_conf_set_maxcollsize(ITEM_TYPE_SET, (int*)config_value);
    }
    else if (strcmp(config_key, "max_map_size") == 0) {
        ret = item_conf_set_maxcollsize(ITEM_TYPE_MAP, (int*)config_value);
    }
    else if (strcmp(config_key, "max_btree_size") == 0) {
        ret = item_conf_set_maxcollsize(ITEM_TYPE_BTREE, (int*)config_value);
    }
    else if (strcmp(config_key, "max_element_bytes") == 0) {
        size_t new_maxelembytes = *(size_t*)config_value;
        pthread_mutex_lock(&engine->cache_lock);
        if (new_maxelembytes >= DEFAULT_ELEMENT_BYTES_MIN &&
            new_maxelembytes <= DEFAULT_ELEMENT_BYTES_MAX) {
            engine->config.max_element_bytes = new_maxelembytes;
        } else {
            ret = ENGINE_EBADVALUE;
        }
        pthread_mutex_unlock(&engine->cache_lock);
    }
    else if (strcmp(config_key, "verbosity") == 0) {
        pthread_mutex_lock(&engine->cache_lock);
        engine->config.verbose = *(size_t*)config_value;
        pthread_mutex_unlock(&engine->cache_lock);
    }
    else {
        ret = ENGINE_ENOTSUP;
    }
    return ret;
}

/*
 * Unknown Command API
 */

static protocol_binary_response_status
scrub_cmd(struct default_engine *e, protocol_binary_request_header *request,
          const char **msg)
{
    bool res; /* true or false */
    if (request->request.opcode == PROTOCOL_BINARY_CMD_SCRUB) {
        res = item_start_scrub(e, SCRUB_MODE_NORMAL, false);
    } else { /* PROTOCOL_BINARY_CMD_SCRUB_STALE */
#ifdef ENABLE_CLUSTER_AWARE
        if (! e->server.core->is_zk_integrated())
#endif
        {
            return PROTOCOL_BINARY_RESPONSE_NOT_SUPPORTED;
        }
        res = item_start_scrub(e, SCRUB_MODE_STALE, false);
    }
    return (res) ? PROTOCOL_BINARY_RESPONSE_SUCCESS : PROTOCOL_BINARY_RESPONSE_EBUSY;
}

static protocol_binary_response_status
set_vbucket(struct default_engine *e, protocol_binary_request_header *request,
            const char **msg)
{
    protocol_binary_request_no_extras *req =
        (protocol_binary_request_no_extras*)request;
    assert(req);

    char keyz[32];
    char valz[32];

    // Read the key.
    int keylen = ntohs(req->message.header.request.keylen);
    if (keylen >= (int)sizeof(keyz)) {
        *msg = "Key is too large.";
        return PROTOCOL_BINARY_RESPONSE_EINVAL;
    }
    memcpy(keyz, ((char*)request) + sizeof(req->message.header), keylen);
    keyz[keylen] = 0x00;

    // Read the value.
    size_t bodylen = ntohl(req->message.header.request.bodylen)
        - ntohs(req->message.header.request.keylen);
    if (bodylen >= sizeof(valz)) {
        *msg = "Value is too large.";
        return PROTOCOL_BINARY_RESPONSE_EINVAL;
    }
    memcpy(valz, (char*)request + sizeof(req->message.header)
           + keylen, bodylen);
    valz[bodylen] = 0x00;

    protocol_binary_response_status rv = PROTOCOL_BINARY_RESPONSE_SUCCESS;
    *msg = "Configured";

    enum vbucket_state state;
    if (strcmp(valz, "active") == 0) {
        state = VBUCKET_STATE_ACTIVE;
    } else if(strcmp(valz, "replica") == 0) {
        state = VBUCKET_STATE_REPLICA;
    } else if(strcmp(valz, "pending") == 0) {
        state = VBUCKET_STATE_PENDING;
    } else if(strcmp(valz, "dead") == 0) {
        state = VBUCKET_STATE_DEAD;
    } else {
        *msg = "Invalid state.";
        return PROTOCOL_BINARY_RESPONSE_EINVAL;
    }

    uint32_t vbucket = 0;
    if (!safe_strtoul(keyz, &vbucket) || vbucket > NUM_VBUCKETS) {
        *msg = "Value out of range.";
        rv = PROTOCOL_BINARY_RESPONSE_EINVAL;
    } else {
        set_vbucket_state(e, (uint16_t)vbucket, state);
    }

    return rv;
}

static protocol_binary_response_status
get_vbucket(struct default_engine *e, protocol_binary_request_header *request,
            const char **msg)
{
    protocol_binary_request_no_extras *req =
        (protocol_binary_request_no_extras*)request;
    assert(req);

    char keyz[8]; // stringy 2^16 int

    // Read the key.
    int keylen = ntohs(req->message.header.request.keylen);
    if (keylen >= (int)sizeof(keyz)) {
        *msg   = "Key is too large.";
        return PROTOCOL_BINARY_RESPONSE_EINVAL;
    }
    memcpy(keyz, ((char*)request) + sizeof(req->message.header), keylen);
    keyz[keylen] = 0x00;

    protocol_binary_response_status rv = PROTOCOL_BINARY_RESPONSE_SUCCESS;

    uint32_t vbucket = 0;
    if (!safe_strtoul(keyz, &vbucket) || vbucket > NUM_VBUCKETS) {
        *msg = "Value out of range.";
        rv = PROTOCOL_BINARY_RESPONSE_EINVAL;
    } else {
        *msg = vbucket_state_name(get_vbucket_state(e, (uint16_t)vbucket));
    }

    return rv;
}

static protocol_binary_response_status
rm_vbucket(struct default_engine *e, protocol_binary_request_header *request,
           const char **msg)
{
    protocol_binary_request_no_extras *req =
        (protocol_binary_request_no_extras*)request;
    assert(req);

    char keyz[8]; // stringy 2^16 int

    // Read the key.
    int keylen = ntohs(req->message.header.request.keylen);
    if (keylen >= (int)sizeof(keyz)) {
        *msg = "Key is too large.";
        return PROTOCOL_BINARY_RESPONSE_EINVAL;
    }
    memcpy(keyz, ((char*)request) + sizeof(req->message.header), keylen);
    keyz[keylen] = 0x00;

    protocol_binary_response_status rv = PROTOCOL_BINARY_RESPONSE_SUCCESS;

    uint32_t vbucket = 0;
    if (!safe_strtoul(keyz, &vbucket) || vbucket > NUM_VBUCKETS) {
        *msg = "Value out of range.";
        rv = PROTOCOL_BINARY_RESPONSE_EINVAL;
    } else {
        set_vbucket_state(e, (uint16_t)vbucket, VBUCKET_STATE_DEAD);
    }

    assert(msg);
    return rv;
}

static ENGINE_ERROR_CODE
default_unknown_command(ENGINE_HANDLE* handle, const void* cookie,
                        protocol_binary_request_header *request,
                        ADD_RESPONSE response)
{
    struct default_engine* e = get_handle(handle);

    bool handled = true;
    const char *msg = NULL;
    protocol_binary_response_status res = PROTOCOL_BINARY_RESPONSE_UNKNOWN_COMMAND;

    switch(request->request.opcode) {
    case PROTOCOL_BINARY_CMD_SCRUB:
    case PROTOCOL_BINARY_CMD_SCRUB_STALE:
        res = scrub_cmd(e, request, &msg);
        break;
    case CMD_DEL_VBUCKET:
        res = rm_vbucket(e, request, &msg);
        break;
    case CMD_SET_VBUCKET:
        res = set_vbucket(e, request, &msg);
        break;
    case CMD_GET_VBUCKET:
        res = get_vbucket(e, request, &msg);
        break;
    default:
        handled = false;
        break;
    }

    bool sent = false;
    if (handled) {
        size_t msg_size = msg ? strlen(msg) : 0;
        sent = response(msg, (uint16_t)msg_size, NULL, 0, NULL, 0,
                        PROTOCOL_BINARY_RAW_BYTES,
                        (uint16_t)res, 0, cookie);
    } else {
        sent = response(NULL, 0, NULL, 0, NULL, 0,
                        PROTOCOL_BINARY_RAW_BYTES,
                        PROTOCOL_BINARY_RESPONSE_UNKNOWN_COMMAND, 0, cookie);
    }

    if (sent) {
        return ENGINE_SUCCESS;
    } else {
        return ENGINE_FAILED;
    }
}

static ENGINE_ERROR_CODE
default_scrub_stale(ENGINE_HANDLE* handle)
{
    struct default_engine* e = get_handle(handle);
    int res = item_start_scrub(e, SCRUB_MODE_STALE, true);
    return (res) ? ENGINE_SUCCESS : ENGINE_FAILED;
}

/* Item/Elem Info */

static bool
get_item_info(ENGINE_HANDLE *handle, const void *cookie,
              const item* item, item_info *item_info)
{
    hash_item* it = (hash_item*)item;

    item_info->cas = item_get_cas(it);
    item_info->flags = it->flags;
    item_info->exptime = it->exptime;
    item_info->clsid = it->slabs_clsid;
    item_info->nkey = it->nkey;
    item_info->nbytes = it->nbytes;
    item_info->nvalue = it->nbytes;
    item_info->naddnl = 0;
    item_info->key = item_get_key(it);
    item_info->value = item_get_data(it);
    item_info->addnl = NULL;
    return true;
}

static void
get_elem_info(ENGINE_HANDLE *handle, const void *cookie,
              const int type, /* collection type */
              const eitem* eitem, eitem_info *elem_info)
{
    if (type == ITEM_TYPE_LIST) {
        list_elem_item *elem = (list_elem_item*)eitem;
        elem_info->nbytes = elem->nbytes;
        elem_info->nvalue = elem->nbytes;
        elem_info->naddnl = 0;
        elem_info->value = elem->value;
        elem_info->addnl = NULL;
    }
    else if (type == ITEM_TYPE_SET) {
        set_elem_item *elem = (set_elem_item*)eitem;
        elem_info->nbytes = elem->nbytes;
        elem_info->nvalue = elem->nbytes;
        elem_info->naddnl = 0;
        elem_info->value = elem->value;
        elem_info->addnl = NULL;
    }
    else if (type == ITEM_TYPE_MAP) {
        map_elem_item *elem = (map_elem_item*)eitem;
        elem_info->nscore = elem->nfield;
        elem_info->nbytes = elem->nbytes;
        elem_info->nvalue = elem->nbytes;
        elem_info->naddnl = 0;
        elem_info->score = elem->data;
        elem_info->value = (const char*)elem->data + elem->nfield;
        elem_info->addnl = NULL;
    }
    else if (type == ITEM_TYPE_BTREE) {
        btree_elem_item *elem = (btree_elem_item*)eitem;
        elem_info->nscore = elem->nbkey;
        elem_info->neflag = elem->neflag;
        elem_info->nbytes = elem->nbytes;
        elem_info->nvalue = elem->nbytes;
        elem_info->naddnl = 0;
        elem_info->score = elem->data;
        if (elem->neflag > 0) {
            elem_info->eflag = elem->data
                             + (elem->nbkey==0 ? sizeof(uint64_t) : elem->nbkey);
            elem_info->value = (const char*)elem_info->eflag + elem->neflag;
        } else {
            elem_info->eflag = NULL;
            elem_info->value = (const char*)elem->data
                             + (elem->nbkey==0 ? sizeof(uint64_t) : elem->nbkey);
        }
        elem_info->addnl = NULL;
    }
}

ENGINE_ERROR_CODE
create_instance(uint64_t interface, GET_SERVER_API get_server_api,
                ENGINE_HANDLE **handle)
{
    SERVER_HANDLE_V1 *api = get_server_api();
    if (interface != 1 || api == NULL) {
        return ENGINE_ENOTSUP;
    }

    struct default_engine *engine = malloc(sizeof(*engine));
    if (engine == NULL) {
        return ENGINE_ENOMEM;
    }

    struct default_engine default_engine = {
      .engine = {
         .interface = {
            .interface = 1
         },
         /* Engine API */
         .get_info          = default_get_info,
         .initialize        = default_initialize,
         .destroy           = default_destroy,
         /* Item API */
         .allocate          = default_item_allocate,
         .remove            = default_item_delete,
         .release           = default_item_release,
         .get               = default_get,
         .store             = default_store,
         .arithmetic        = default_arithmetic,
         .flush             = default_flush,
         /* LIST Collection API */
         .list_struct_create = default_list_struct_create,
         .list_elem_alloc   = default_list_elem_alloc,
         .list_elem_free    = default_list_elem_free,
         .list_elem_release = default_list_elem_release,
         .list_elem_insert  = default_list_elem_insert,
         .list_elem_delete  = default_list_elem_delete,
         .list_elem_get     = default_list_elem_get,
         /* SET Colleciton API */
         .set_struct_create = default_set_struct_create,
         .set_elem_alloc    = default_set_elem_alloc,
         .set_elem_free     = default_set_elem_free,
         .set_elem_release  = default_set_elem_release,
         .set_elem_insert   = default_set_elem_insert,
         .set_elem_delete   = default_set_elem_delete,
         .set_elem_exist    = default_set_elem_exist,
         .set_elem_get      = default_set_elem_get,
         /* MAP Collection API */
         .map_struct_create = default_map_struct_create,
         .map_elem_alloc    = default_map_elem_alloc,
         .map_elem_free     = default_map_elem_free,
         .map_elem_release  = default_map_elem_release,
         .map_elem_insert   = default_map_elem_insert,
         .map_elem_update   = default_map_elem_update,
         .map_elem_delete   = default_map_elem_delete,
         .map_elem_get      = default_map_elem_get,
         /* B+Tree Collection API */
         .btree_struct_create = default_btree_struct_create,
         .btree_elem_alloc   = default_btree_elem_alloc,
         .btree_elem_free    = default_btree_elem_free,
         .btree_elem_release = default_btree_elem_release,
         .btree_elem_insert  = default_btree_elem_insert,
         .btree_elem_update  = default_btree_elem_update,
         .btree_elem_delete  = default_btree_elem_delete,
         .btree_elem_arithmetic  = default_btree_elem_arithmetic,
         .btree_elem_get     = default_btree_elem_get,
         .btree_elem_count   = default_btree_elem_count,
         .btree_posi_find    = default_btree_posi_find,
         .btree_posi_find_with_get = default_btree_posi_find_with_get,
         .btree_elem_get_by_posi = default_btree_elem_get_by_posi,
#ifdef SUPPORT_BOP_SMGET
#ifdef JHPARK_OLD_SMGET_INTERFACE
         .btree_elem_smget_old = default_btree_elem_smget_old,
#endif
         .btree_elem_smget   = default_btree_elem_smget,
#endif
         /* Attributes API */
         .getattr          = default_getattr,
         .setattr          = default_setattr,
         /* Stats API */
         .get_stats        = default_get_stats,
         .reset_stats      = default_reset_stats,
         .get_prefix_stats = default_get_prefix_stats,
         /* Dump API */
         .cachedump        = default_cachedump,
         .dump             = default_dump,
#ifdef ENABLE_PERSISTENCE_02_SNAPSHOT_COMMAND
         .snapshot         = default_snapshot,
#endif
         /* Config API */
         .set_config       = default_set_config,
         /* Unknown Command API */
         .unknown_command  = default_unknown_command,
         /* Scrub stale API */
         .scrub_stale      = default_scrub_stale,
         /* Info API */
         .get_item_info    = get_item_info,
         .get_elem_info    = get_elem_info
      },
      .server = *api,
      .get_server_api = get_server_api,
      .initialized = true,
      .assoc = {
         .hashpower = 17, /* (1<<17) => 128K hash size */
         .tot_prefix_items = 0,
      },
      .slabs = {
         .lock = PTHREAD_MUTEX_INITIALIZER
      },
      .cache_lock = PTHREAD_MUTEX_INITIALIZER,
      .config = {
         .use_cas = true,
#ifdef ENABLE_PERSISTENCE
         .use_persistence = false,
         .data_path = NULL,
         .logs_path = NULL,
         .async_logging = false, /* default, sync logging */
#endif
         .verbose = 0,
         .oldest_live = 0,
         .evict_to_free = true,
         .num_threads = 0,
         .maxbytes = 64 * 1024 * 1024,
         .sticky_limit = 0,
         .scrub_count = 96,
         .preallocate = false,
         .factor = 1.25,
         .chunk_size = 48,
         .item_size_max= 1024 * 1024,
         .max_list_size = 50000,
         .max_set_size = 50000,
         .max_map_size = 50000,
         .max_btree_size = 50000,
         .max_element_bytes = DEFAULT_ELEMENT_BYTES,
         .prefix_delimiter = ':',
       },
      .stats = {
         .lock = PTHREAD_MUTEX_INITIALIZER,
      },
      .scrubber = {
         .lock = PTHREAD_MUTEX_INITIALIZER,
         .enabled = true,
         .running = false,
      },
      .dumper = {
         .lock = PTHREAD_MUTEX_INITIALIZER,
         .running = false,
      },
      .info.engine_info = {
           .description = "Default engine v0.1",
           .num_features = 1,
           .features = {
               [0].feature = ENGINE_FEATURE_LRU
           }
       }
    };

    *engine = default_engine;

    *handle = (ENGINE_HANDLE*)&engine->engine;
    return ENGINE_SUCCESS;
}<|MERGE_RESOLUTION|>--- conflicted
+++ resolved
@@ -217,8 +217,6 @@
             { .key = "max_element_bytes",
               .datatype = DT_SIZE,
               .value.dt_size = &se->config.max_element_bytes },
-<<<<<<< HEAD
-#endif
 #ifdef ENABLE_PERSISTENCE
             { .key = "chkpt_interval_pct_snapshot",
               .datatype = DT_SIZE,
@@ -227,8 +225,6 @@
               .datatype = DT_SIZE,
               .value.dt_size = &se->config.chkpt_interval_min_logsize },
 #endif
-=======
->>>>>>> e2df37c3
             { .key = "ignore_vbucket",
               .datatype = DT_BOOL,
               .value.dt_bool = &se->config.ignore_vbucket },
