/* -*- Mode: C; tab-width: 4; c-basic-offset: 4; indent-tabs-mode: nil -*- */
/*
 * arcus-memcached - Arcus memory cache server
 * Copyright 2019 JaM2in Co., Ltd.
 *
 * Licensed under the Apache License, Version 2.0 (the "License");
 * you may not use this file except in compliance with the License.
 * You may obtain a copy of the License at
 *
 * http://www.apache.org/licenses/LICENSE-2.0
 *
 * Unless required by applicable law or agreed to in writing, software
 * distributed under the License is distributed on an "AS IS" BASIS,
 * WITHOUT WARRANTIES OR CONDITIONS OF ANY KIND, either express or implied.
 * See the License for the specific language governing permissions and
 * limitations under the License.
 */
#include <assert.h>

#include "default_engine.h"
#include "item_clog.h"
#ifdef ENABLE_PERSISTENCE
#include "cmdlogmgr.h"
#endif

bool item_clog_enabled = false;

static struct engine_config *config=NULL; // engine config

static EXTENSION_LOGGER_DESCRIPTOR *logger;

<<<<<<< HEAD
#ifdef ENABLE_PERSISTENCE
static bool gen_logical_btree_delete_log=false; // generate logical btree delete log
#endif
=======
#define IS_ELEM_DELETE_MULTI(rcnt, ccnt) ((rcnt) != 1 && (ccnt) > 1)
>>>>>>> 7a074e77

/*
 * Generate change logs
 */
void CLOG_GE_ITEM_LINK(hash_item *it)
{
    if ((it->iflag & ITEM_INTERNAL) == 0)
    {
#ifdef ENABLE_PERSISTENCE
        if (config->use_persistence) {
            cmdlog_generate_link_item(it);
        }
#endif
    }
}

void CLOG_GE_ITEM_UNLINK(hash_item *it, enum item_unlink_cause cause)
{
    if ((cause == ITEM_UNLINK_NORMAL ||
         cause == ITEM_UNLINK_EVICT || cause == ITEM_UNLINK_STALE) &&
        (it->iflag & ITEM_INTERNAL) == 0)
    {
#ifdef ENABLE_PERSISTENCE
        if (config->use_persistence) {
            cmdlog_generate_unlink_item(it);
        }
#endif
    }
}

void CLOG_GE_ITEM_UPDATE(hash_item *it)
{
    if ((it->iflag & ITEM_INTERNAL) == 0)
    {
    }
}

void CLOG_GE_ITEM_FLUSH(const char *prefix, const int nprefix, time_t when)
{
    if (1)
    {
#ifdef ENABLE_PERSISTENCE
        if (config->use_persistence) {
            cmdlog_generate_flush_item(prefix, nprefix, when);
        }
#endif
    }
}

void CLOG_GE_LIST_ELEM_INSERT(list_meta_info *info,
                              const int index, list_elem_item *elem)
{
    hash_item *it = (hash_item *)COLL_GET_HASH_ITEM(info);
    if ((it->iflag & ITEM_INTERNAL) == 0)
    {
#ifdef ENABLE_PERSISTENCE
        if (config->use_persistence) {
            cmdlog_generate_list_elem_insert(it, info->ccnt, index, elem);
        }
#endif
    }
}

void CLOG_GE_LIST_ELEM_DELETE(list_meta_info *info,
                              int index, uint32_t count, const bool forward,
                              enum elem_delete_cause cause)
{
    if (cause != ELEM_DELETE_NORMAL) {
        return;
    }
    hash_item *it = (hash_item *)COLL_GET_HASH_ITEM(info);
    if ((it->iflag & ITEM_INTERNAL) == 0)
    {
        if (forward == false) {
            /* change it to the forward delete */
            if (index < 0) {
                index += info->ccnt;
                if (index < 0)
                    index = 0;
            }
            if (index < count) {
                count = index + 1;
                index = 0;
            } else {
                index -= (count-1);
            }
        }
#ifdef ENABLE_PERSISTENCE
        if (config->use_persistence) {
            cmdlog_generate_list_elem_delete(it, info->ccnt, index, count);
        }
#endif
    }
}

void CLOG_GE_MAP_ELEM_INSERT(map_meta_info *info,
                             map_elem_item *old_elem,
                             map_elem_item *new_elem)
{
    hash_item *it = (hash_item *)COLL_GET_HASH_ITEM(info);
    if ((it->iflag & ITEM_INTERNAL) == 0)
    {
#ifdef ENABLE_PERSISTENCE
        if (config->use_persistence) {
            cmdlog_generate_map_elem_insert(it, new_elem);
        }
#endif
    }
}

void CLOG_GE_MAP_ELEM_DELETE(map_meta_info *info,
                             map_elem_item *elem,
                             enum elem_delete_cause cause)
{
    if (cause != ELEM_DELETE_NORMAL) {
        return;
    }
    hash_item *it = (hash_item *)COLL_GET_HASH_ITEM(info);
    if ((it->iflag & ITEM_INTERNAL) == 0)
    {
#ifdef ENABLE_PERSISTENCE
        if (config->use_persistence) {
            cmdlog_generate_map_elem_delete(it, elem);
        }
#endif
    }
}

void CLOG_GE_SET_ELEM_INSERT(set_meta_info *info,
                             set_elem_item *elem)
{
    hash_item *it = (hash_item *)COLL_GET_HASH_ITEM(info);
    if ((it->iflag & ITEM_INTERNAL) == 0)
    {
#ifdef ENABLE_PERSISTENCE
        if (config->use_persistence) {
            cmdlog_generate_set_elem_insert(it, elem);
        }
#endif
    }
}

void CLOG_GE_SET_ELEM_DELETE(set_meta_info *info,
                             set_elem_item *elem,
                             enum elem_delete_cause cause)
{
    if (cause != ELEM_DELETE_NORMAL) {
        return;
    }
    hash_item *it = (hash_item *)COLL_GET_HASH_ITEM(info);
    if ((it->iflag & ITEM_INTERNAL) == 0)
    {
#ifdef ENABLE_PERSISTENCE
        if (config->use_persistence) {
            cmdlog_generate_set_elem_delete(it, elem);
        }
#endif
    }
}

void CLOG_GE_BTREE_ELEM_INSERT(btree_meta_info *info,
                               btree_elem_item *old_elem,
                               btree_elem_item *new_elem)
{
    hash_item *it = (hash_item *)COLL_GET_HASH_ITEM(info);
    if ((it->iflag & ITEM_INTERNAL) == 0)
    {
#ifdef ENABLE_PERSISTENCE
        if (config->use_persistence) {
            cmdlog_generate_btree_elem_insert(it, new_elem);
        }
#endif
    }
}

void CLOG_GE_BTREE_ELEM_DELETE(btree_meta_info *info,
                               btree_elem_item *elem,
                               enum elem_delete_cause cause)
{
    if (cause != ELEM_DELETE_NORMAL) {
        return;
    }
    hash_item *it = (hash_item *)COLL_GET_HASH_ITEM(info);
    if ((it->iflag & ITEM_INTERNAL) == 0)
    {
#ifdef ENABLE_PERSISTENCE
        if (config->use_persistence && !gen_logical_btree_delete_log) {
            cmdlog_generate_btree_elem_delete(it, elem);
        }
#endif
    }
}

void CLOG_GE_BTREE_ELEM_DELETE_LOGICAL(btree_meta_info *info,
                                       const bkey_range *bkrange,
                                       const eflag_filter *efilter,
                                       uint32_t offset, uint32_t count,
                                       enum elem_delete_cause cause)
{
    if (cause != ELEM_DELETE_NORMAL) {
        return;
    }
    hash_item *it = (hash_item *)COLL_GET_HASH_ITEM(info);
    if ((it->iflag & ITEM_INTERNAL) == 0)
    {
#ifdef ENABLE_PERSISTENCE
        if (config->use_persistence && gen_logical_btree_delete_log) {
            cmdlog_generate_btree_elem_delete_logical(it, bkrange, efilter, offset, reqcount);
        }
#endif
    }
}

void CLOG_GE_ITEM_SETATTR(hash_item *it,
                          ENGINE_ITEM_ATTR *attr_ids, uint32_t attr_cnt)
{
    if ((it->iflag & ITEM_INTERNAL) == 0)
    {
#ifdef ENABLE_PERSISTENCE
        if (config->use_persistence) {
            cmdlog_generate_setattr(it, attr_ids, attr_cnt);
        }
#endif
    }
}

void CLOG_GE_ELEM_DELETE_BEGIN(coll_meta_info *info,
                               uint32_t reqcount,
                               enum elem_delete_cause cause)
{
    if (cause != ELEM_DELETE_NORMAL) {
        return;
    }
    hash_item *it = (hash_item *)COLL_GET_HASH_ITEM(info);
    if ((it->iflag & ITEM_INTERNAL) == 0 && IS_ELEM_DELETE_MULTI(reqcount, info->ccnt))
    {
    }
}

void CLOG_GE_ELEM_DELETE_END(coll_meta_info *info,
                             enum elem_delete_cause cause)
{
    if (cause != ELEM_DELETE_NORMAL) {
        return;
    }
    hash_item *it = (hash_item *)COLL_GET_HASH_ITEM(info);
    if ((it->iflag & ITEM_INTERNAL) == 0)
    {
    }
}

/*
 * Initialize change log module
 */
void item_clog_init(struct default_engine *engine)
{
    config = &engine->config;
    logger = engine->server.log->get_logger();
    logger->log(EXTENSION_LOG_INFO, NULL, "ITEM change log module initialized.\n");
}

void item_clog_final(struct default_engine *engine)
{
    logger->log(EXTENSION_LOG_INFO, NULL, "ITEM change log module destroyed.\n");
}

void item_clog_set_enable(bool enable)
{
    item_clog_enabled = enable;
}<|MERGE_RESOLUTION|>--- conflicted
+++ resolved
@@ -29,13 +29,11 @@
 
 static EXTENSION_LOGGER_DESCRIPTOR *logger;
 
-<<<<<<< HEAD
+#define IS_ELEM_DELETE_MULTI(rcnt, ccnt) ((rcnt) != 1 && (ccnt) > 1)
+
 #ifdef ENABLE_PERSISTENCE
 static bool gen_logical_btree_delete_log=false; // generate logical btree delete log
 #endif
-=======
-#define IS_ELEM_DELETE_MULTI(rcnt, ccnt) ((rcnt) != 1 && (ccnt) > 1)
->>>>>>> 7a074e77
 
 /*
  * Generate change logs
@@ -243,7 +241,7 @@
     {
 #ifdef ENABLE_PERSISTENCE
         if (config->use_persistence && gen_logical_btree_delete_log) {
-            cmdlog_generate_btree_elem_delete_logical(it, bkrange, efilter, offset, reqcount);
+            cmdlog_generate_btree_elem_delete_logical(it, bkrange, efilter, offset, count);
         }
 #endif
     }
