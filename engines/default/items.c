/* -*- Mode: C; tab-width: 4; c-basic-offset: 4; indent-tabs-mode: nil -*- */
/*
 * arcus-memcached - Arcus memory cache server
 * Copyright 2010-2014 NAVER Corp.
 * Copyright 2014-2016 JaM2in Co., Ltd.
 *
 * Licensed under the Apache License, Version 2.0 (the "License");
 * you may not use this file except in compliance with the License.
 * You may obtain a copy of the License at
 *
 * http://www.apache.org/licenses/LICENSE-2.0
 *
 * Unless required by applicable law or agreed to in writing, software
 * distributed under the License is distributed on an "AS IS" BASIS,
 * WITHOUT WARRANTIES OR CONDITIONS OF ANY KIND, either express or implied.
 * See the License for the specific language governing permissions and
 * limitations under the License.
 */
#include "config.h"
#include <fcntl.h>
#include <errno.h>
#include <stdlib.h>
#include <stdio.h>
#include <string.h>
#include <time.h>
#include <assert.h>
#include <sched.h>
#include <inttypes.h>
#include <sys/time.h> /* gettimeofday() */

#include "default_engine.h"
#include "item_clog.h"
#ifdef ENABLE_PERSISTENCE
#include "cmdlogmgr.h"
#endif

#define PERSISTENCE_ACTION_BEGIN(a, b)
#define PERSISTENCE_ACTION_END(a)

//#define SET_DELETE_NO_MERGE
//#define BTREE_DELETE_NO_MERGE

/* Forward Declarations */
static void item_link_q(hash_item *it);
static void item_unlink_q(hash_item *it);
static ENGINE_ERROR_CODE do_item_link(hash_item *it);
static void do_item_unlink(hash_item *it, enum item_unlink_cause cause);
static inline void do_coll_elem_delete(coll_meta_info *info, int type, uint32_t count);
static uint32_t do_map_elem_delete(map_meta_info *info,
                                   const uint32_t count, enum elem_delete_cause cause);

extern int genhash_string_hash(const void* p, size_t nkey);

/*
 * We only reposition items in the LRU queue if they haven't been repositioned
 * in this many seconds. That saves us from churning on frequently-accessed
 * items.
 */
#define ITEM_UPDATE_INTERVAL 60

/* A do_update argument value representing that
 * we should check and reposition items in the LRU list.
 */
#define DO_UPDATE true
#define DONT_UPDATE false

/* LRU id of small memory items */
#define LRU_CLSID_FOR_SMALL 0

/* btree item status */
#define BTREE_ITEM_STATUS_USED   2
#define BTREE_ITEM_STATUS_UNLINK 1
#define BTREE_ITEM_STATUS_FREE   0

/* btree scan direction */
#define BTREE_DIRECTION_PREV 2
#define BTREE_DIRECTION_NEXT 1
#define BTREE_DIRECTION_NONE 0

/* bkey type */
#define BKEY_TYPE_UNKNOWN 0
#define BKEY_TYPE_UINT64  1
#define BKEY_TYPE_BINARY  2

/* btree element item or btree node item */
#define BTREE_GET_ELEM_ITEM(node, indx) ((btree_elem_item *)((node)->item[indx]))
#define BTREE_GET_NODE_ITEM(node, indx) ((btree_indx_node *)((node)->item[indx]))

/* get bkey real size */
#define BTREE_REAL_NBKEY(nbkey) ((nbkey)==0 ? sizeof(uint64_t) : (nbkey))

/* overflow type */
#define OVFL_TYPE_NONE  0
#define OVFL_TYPE_COUNT 1
#define OVFL_TYPE_RANGE 2

/* bkey range type */
#define BKEY_RANGE_TYPE_SIN 1 /* single bkey */
#define BKEY_RANGE_TYPE_ASC 2 /* ascending bkey range */
#define BKEY_RANGE_TYPE_DSC 3 /* descending bkey range */

/* special address for representing unlinked status */
#define ADDR_MEANS_UNLINKED  1

/** How long an object can reasonably be assumed to be locked before
 *     harvesting it on a low memory condition. */
#define TAIL_REPAIR_TIME (3 * 3600)

/* collection meta info offset */
#define META_OFFSET_IN_ITEM(nkey,nbytes) ((((nkey)+(nbytes)-1)/8+1)*8)

#ifdef ENABLE_STICKY_ITEM
/* macros for identifying sticky items */
#define IS_STICKY_EXPTIME(e) ((e) == (rel_time_t)(-1))
#define IS_STICKY_COLLFLG(i) (((i)->mflags & COLL_META_FLAG_STICKY) != 0)
#endif

/* scan count definitions */
#define SCRUB_MIN_COUNT 32
#define SCRUB_MAX_COUNT 320

/* btree position debugging */
static bool btree_position_debug = false;

/* bkey min & max value */
static uint64_t      bkey_uint64_min;
static uint64_t      bkey_uint64_max;
static unsigned char bkey_binary_min[MIN_BKEY_LENG];
static unsigned char bkey_binary_max[MAX_BKEY_LENG];

/* maximum collection size  */
static int32_t coll_size_limit = 1000000;
static int32_t max_list_size   = 50000;
static int32_t max_set_size    = 50000;
static int32_t max_map_size    = 50000;
static int32_t max_btree_size  = 50000;

/* default collection size */
static int32_t default_list_size  = 4000;
static int32_t default_set_size   = 4000;
static int32_t default_map_size  = 4000;
static int32_t default_btree_size = 4000;

/* Temporary Facility */
/* forced btree overflow action */
static char    forced_action_prefix[256];
static int32_t forced_action_pfxlen = 0;
static uint8_t forced_btree_ovflact = 0;

/* collection delete queue */
static item_queue      coll_del_queue;
static pthread_mutex_t coll_del_lock;
static pthread_cond_t  coll_del_cond;
static pthread_t       coll_del_tid; /* thread id */
static bool            coll_del_sleep = false;
static volatile bool   coll_del_thread_running = false;

static struct default_engine *ngnptr=NULL;
static struct engine_config *config=NULL; // engine config
static struct items         *itemsp=NULL;
static struct engine_stats  *statsp=NULL;
static SERVER_CORE_API      *svcore=NULL; // server core api
static SERVER_STAT_API      *svstat=NULL; // server stat api
static EXTENSION_LOGGER_DESCRIPTOR *logger;

/* map element previous info internally used */
typedef struct _map_prev_info {
    map_hash_node *node;
    map_elem_item *prev;
    uint16_t       hidx;
} map_prev_info;

/*
 * Static functions
 */
static inline void LOCK_CACHE(void)
{
    pthread_mutex_lock(&ngnptr->cache_lock);
}

static inline void UNLOCK_CACHE(void)
{
    pthread_mutex_unlock(&ngnptr->cache_lock);
}

static inline void TRYLOCK_CACHE(int ntries)
{
    int i;

    for (i = 0; i < ntries; i++) {
        if (pthread_mutex_trylock(&ngnptr->cache_lock) == 0)
            break;
        sched_yield();
    }
    if (i == ntries) {
        pthread_mutex_lock(&ngnptr->cache_lock);
    }
}

#define ITEM_REFCOUNT_FULL 65535
#define ITEM_REFCOUNT_MOVE 32768

static inline void ITEM_REFCOUNT_INCR(hash_item *it)
{
    it->refcount++;
    if (it->refcount == ITEM_REFCOUNT_FULL) {
        it->refchunk += 1;
        it->refcount -= ITEM_REFCOUNT_MOVE;
        assert(it->refchunk != 0); /* overflow */
    }
}

static inline void ITEM_REFCOUNT_DECR(hash_item *it)
{
    it->refcount--;
    if (it->refcount == 0 && it->refchunk > 0) {
        it->refchunk -= 1;
        it->refcount = ITEM_REFCOUNT_MOVE;
    }
}

#ifdef ENABLE_STICKY_ITEM
static inline bool do_item_sticky_overflowed(void)
{
    if (statsp->sticky_bytes < config->sticky_limit) {
        return false;
    }
    return true;
}
#endif

static inline void LOCK_STATS(void)
{
    //pthread_mutex_lock(&statsp->lock);
}

static inline void UNLOCK_STATS(void)
{
    //pthread_mutex_unlock(&statsp->lock);
}

static inline void do_item_stat_reclaim(const unsigned int lruid)
{
    itemsp->itemstats[lruid].reclaimed++;
    LOCK_STATS();
    statsp->reclaimed++;
    UNLOCK_STATS();
}

static inline void do_item_stat_evict(const unsigned int lruid,
                                      rel_time_t current_time,
                                      hash_item *it, const void *cookie)
{
    itemsp->itemstats[lruid].evicted++;
    itemsp->itemstats[lruid].evicted_time = current_time - it->time;
    if (it->exptime > 0) {
        itemsp->itemstats[lruid].evicted_nonzero++;
    }
    LOCK_STATS();
    statsp->evictions++;
    UNLOCK_STATS();
    if (cookie != NULL) {
        svstat->evicting(cookie, item_get_key(it), it->nkey);
    }
}

static inline void do_item_stat_outofmemory(const unsigned int lruid)
{
    itemsp->itemstats[lruid].outofmemory++;
    LOCK_STATS();
    statsp->outofmemorys++;
    UNLOCK_STATS();
}

static inline void do_item_stat_link(hash_item *it, size_t stotal)
{
    LOCK_STATS();
#ifdef ENABLE_STICKY_ITEM
    if (IS_STICKY_EXPTIME(it->exptime)) {
        statsp->sticky_bytes += stotal;
        statsp->sticky_items += 1;
    }
#endif
    statsp->curr_bytes += stotal;
    statsp->curr_items += 1;
    statsp->total_items += 1;
    UNLOCK_STATS();
}

static inline void do_item_stat_unlink(hash_item *it, size_t stotal)
{
    LOCK_STATS();
#ifdef ENABLE_STICKY_ITEM
    if (IS_STICKY_EXPTIME(it->exptime)) {
        statsp->sticky_bytes -= stotal;
        statsp->sticky_items -= 1;
    }
#endif
    statsp->curr_bytes -= stotal;
    statsp->curr_items -= 1;
    UNLOCK_STATS();
}

static inline void do_item_stat_bytes_incr(hash_item *it, size_t stotal)
{
    LOCK_STATS();
#ifdef ENABLE_STICKY_ITEM
    if (IS_STICKY_EXPTIME(it->exptime)) {
        statsp->sticky_bytes += stotal;
    }
#endif
    statsp->curr_bytes += stotal;
    UNLOCK_STATS();
}

static inline void do_item_stat_bytes_decr(hash_item *it, size_t stotal)
{
    LOCK_STATS();
#ifdef ENABLE_STICKY_ITEM
    if (IS_STICKY_EXPTIME(it->exptime)) {
        statsp->sticky_bytes -= stotal;
    }
#endif
    statsp->curr_bytes -= stotal;
    UNLOCK_STATS();
}

static inline void do_item_stat_get(ADD_STAT add_stat, const void *cookie)
{
    char val[128];
    int len;

    LOCK_STATS();
    len = sprintf(val, "%"PRIu64, statsp->reclaimed);
    add_stat("reclaimed", 9, val, len, cookie);
    len = sprintf(val, "%"PRIu64, (uint64_t)statsp->evictions);
    add_stat("evictions", 9, val, len, cookie);
    len = sprintf(val, "%"PRIu64, (uint64_t)statsp->outofmemorys);
    add_stat("outofmemorys", 12, val, len, cookie);
    len = sprintf(val, "%"PRIu64, (uint64_t)statsp->sticky_items);
    add_stat("sticky_items", 12, val, len, cookie);
    len = sprintf(val, "%"PRIu64, (uint64_t)statsp->curr_items);
    add_stat("curr_items", 10, val, len, cookie);
    len = sprintf(val, "%"PRIu64, (uint64_t)statsp->total_items);
    add_stat("total_items", 11, val, len, cookie);
    len = sprintf(val, "%"PRIu64, (uint64_t)statsp->sticky_bytes);
    add_stat("sticky_bytes", 12, val, len, cookie);
    len = sprintf(val, "%"PRIu64, (uint64_t)statsp->curr_bytes);
    add_stat("bytes", 5, val, len, cookie);
    UNLOCK_STATS();

    len = sprintf(val, "%"PRIu64, (uint64_t)config->sticky_limit);
    add_stat("sticky_limit", 12, val, len, cookie);
    len = sprintf(val, "%"PRIu64, (uint64_t)config->maxbytes);
    add_stat("engine_maxbytes", 15, val, len, cookie);
}

static inline void do_item_stat_reset(void)
{
    /* reset engine->items.itemstats */
    memset(itemsp->itemstats, 0, sizeof(itemsp->itemstats));

    /* reset engine->stats */
    LOCK_STATS();
    statsp->evictions = 0;
    statsp->reclaimed = 0;
    statsp->outofmemorys = 0;
    statsp->total_items = 0;
    UNLOCK_STATS();
}

/* warning: don't use these macros with a function, as it evals its arg twice */
static inline size_t ITEM_ntotal(const hash_item *item)
{
    size_t ntotal;
    if (IS_COLL_ITEM(item)) {
        ntotal = sizeof(*item) + META_OFFSET_IN_ITEM(item->nkey, item->nbytes);
        if (IS_LIST_ITEM(item))     ntotal += sizeof(list_meta_info);
        else if (IS_SET_ITEM(item)) ntotal += sizeof(set_meta_info);
        else if (IS_MAP_ITEM(item)) ntotal += sizeof(map_meta_info);
        else /* BTREE_ITEM */       ntotal += sizeof(btree_meta_info);
    } else {
        ntotal = sizeof(*item) + item->nkey + item->nbytes;
    }
    if (config->use_cas) {
        ntotal += sizeof(uint64_t);
    }
    return ntotal;
}

static inline size_t ITEM_stotal(const hash_item *item)
{
    size_t ntotal = ITEM_ntotal(item);
    size_t stotal = slabs_space_size(ntotal);
    if (IS_COLL_ITEM(item)) {
        coll_meta_info *info = (coll_meta_info *)item_get_meta(item);
        stotal += info->stotal;
    }
    return stotal;
}

static inline void do_item_stat_replace(hash_item *old_it, hash_item *new_it)
{
    prefix_t *pt = new_it->pfxptr;
    size_t old_stotal = ITEM_stotal(old_it);
    size_t new_stotal = ITEM_stotal(new_it);

    int item_type = GET_ITEM_TYPE(old_it);

    LOCK_STATS();
    if (new_stotal != old_stotal) {
        if (new_stotal > old_stotal) {
            prefix_bytes_incr(pt, item_type, new_stotal - old_stotal);
        } else {
            prefix_bytes_decr(pt, item_type, old_stotal - new_stotal);
        }
    }
    /* update item stats imformation */
#ifdef ENABLE_STICKY_ITEM
    if (IS_STICKY_EXPTIME(new_it->exptime)) {
        statsp->sticky_bytes += new_stotal - old_stotal;
    }
#endif
    statsp->curr_bytes += new_stotal - old_stotal;
    statsp->total_items += 1;
    UNLOCK_STATS();
}

/* Get the next CAS id for a new item. */
static uint64_t get_cas_id(void)
{
    static uint64_t cas_id = 0;
    return ++cas_id;
}

/* Enable this for reference-count debugging. */
#if 0
# define DEBUG_REFCNT(it,op) \
         fprintf(stderr, "item %x refcnt(%c) %d %c\n", \
                        it, op, it->refcount, \
                        (it->it_flags & ITEM_LINKED) ? 'L' : ' ')
#else
# define DEBUG_REFCNT(it,op) while(0)
#endif

/* Max hash key length for calculating hash value */
#define MAX_HKEY_LEN 250

static inline uint32_t GEN_ITEM_KEY_HASH(const char *key, const uint32_t nkey)
{
    if (nkey > MAX_HKEY_LEN) {
        /* The last MAX_HKEY_LEN bytes of the key is used */
        const char *hkey = key + (nkey-MAX_HKEY_LEN);
        return svcore->hash(hkey, MAX_HKEY_LEN, 0);
    } else {
        return svcore->hash(key, nkey, 0);
    }
}

/*
 * Collection Delete Queue Management
 */
static void push_coll_del_queue(hash_item *it)
{
    /* push the item into the tail of delete queue */
    it->next = NULL;
    pthread_mutex_lock(&coll_del_lock);
    if (coll_del_queue.tail == NULL) {
        coll_del_queue.head = it;
    } else {
        coll_del_queue.tail->next = it;
    }
    coll_del_queue.tail = it;
    coll_del_queue.size++;
    if (coll_del_sleep == true) {
        /* wake up collection delete thead */
        pthread_cond_signal(&coll_del_cond);
    }
    pthread_mutex_unlock(&coll_del_lock);
}

static hash_item *pop_coll_del_queue(void)
{
    /* pop an item from the head of delete queue */
    hash_item *it = NULL;
    pthread_mutex_lock(&coll_del_lock);
    if (coll_del_queue.head != NULL) {
        it = coll_del_queue.head;
        coll_del_queue.head = it->next;
        if (coll_del_queue.head == NULL) {
            coll_del_queue.tail = NULL;
        }
        coll_del_queue.size--;
    }
    pthread_mutex_unlock(&coll_del_lock);
    return it;
}

static bool do_item_isvalid(hash_item *it, rel_time_t current_time)
{
    /* check if it's expired */
#ifdef ENABLE_STICKY_ITEM
    /* The sticky item has an exptime((rel_tiem_t)(-1)) that is
     * larger than any current_time.  So, it never be expired.
     **/
#endif
    if (it->exptime != 0 && it->exptime <= current_time) {
        return false; /* expired */
    }
    /* check if it's flushed */
    if (config->oldest_live != 0 &&
        config->oldest_live <= current_time && it->time <= config->oldest_live) {
        return false; /* flushed by flush_all */
    }
    /* check if its prefix is invalid */
    if (prefix_isvalid(it, current_time) == false) {
        return false;
    }
    return true; /* Yes, it's a valid item */
}

static hash_item *do_item_reclaim(hash_item *it,
                                  const size_t ntotal, const unsigned int clsid,
                                  const unsigned int lruid)
{
    /* increment # of reclaimed */
    do_item_stat_reclaim(lruid);

    /* it->refcount == 0 */
#ifdef USE_SINGLE_LRU_LIST
#else
    if (lruid != LRU_CLSID_FOR_SMALL) {
        it->refcount = 1;
        slabs_adjust_mem_requested(it->slabs_clsid, ITEM_ntotal(it), ntotal);
        do_item_unlink(it, ITEM_UNLINK_INVALID);
        /* Initialize the item block: */
        it->slabs_clsid = 0;
        it->refcount = 0;
        return it;
    }
    /* collection item or small-sized kv item */
#endif

    if (IS_COLL_ITEM(it)) {
        coll_meta_info *info = (coll_meta_info *)item_get_meta(it);
        if (info->ccnt > 0) {
            do_coll_elem_delete(info, GET_ITEM_TYPE(it), 500);
        }
    }
    do_item_unlink(it, ITEM_UNLINK_INVALID);

    /* allocate from slab allocator */
    it = slabs_alloc(ntotal, clsid);
    return it;
}

static void do_item_invalidate(hash_item *it, const unsigned int lruid, bool immediate)
{
    /* increment # of reclaimed */
    do_item_stat_reclaim(lruid);

    /* it->refcount == 0 */
    if (immediate && IS_COLL_ITEM(it)) {
        coll_meta_info *info = (coll_meta_info *)item_get_meta(it);
        if (info->ccnt > 0) {
            do_coll_elem_delete(info, GET_ITEM_TYPE(it), 500);
        }
    }
    do_item_unlink(it, ITEM_UNLINK_INVALID);
}

static void do_item_evict(hash_item *it, const unsigned int lruid,
                          rel_time_t current_time, const void *cookie)
{
    /* increment # of evicted */
    do_item_stat_evict(lruid, current_time, it, cookie);

    /* unlink the item */
    if (IS_COLL_ITEM(it)) {
        coll_meta_info *info = (coll_meta_info *)item_get_meta(it);
        if (info->ccnt > 0) {
            do_coll_elem_delete(info, GET_ITEM_TYPE(it), 500);
        }
    }
    do_item_unlink(it, ITEM_UNLINK_EVICT);
}

static void do_item_repair(hash_item *it, const unsigned int lruid)
{
    /* increment # of repaired */
    itemsp->itemstats[lruid].tailrepairs++;
    it->refcount = 0;
    it->refchunk = 0;

    /* unlink the item */
    if (IS_COLL_ITEM(it)) {
        coll_meta_info *info = (coll_meta_info *)item_get_meta(it);
        if (info->ccnt > 0) {
            do_coll_elem_delete(info, GET_ITEM_TYPE(it), 500);
        }
    }
    do_item_unlink(it, ITEM_UNLINK_EVICT);
}

static uint32_t do_item_regain(const uint32_t count, rel_time_t current_time,
                               const void *cookie)
{
    hash_item *previt;
    hash_item *search;
    uint32_t tries = count;
    uint32_t nregains = 0;

#ifdef USE_SINGLE_LRU_LIST
    unsigned int clsid = 1;
#else
    unsigned int clsid = LRU_CLSID_FOR_SMALL;
#endif

    search = itemsp->tails[clsid];
    while (search != NULL) {
        assert(search->nkey > 0);
        previt = search->prev;
        if (search->refcount == 0) {
            if (do_item_isvalid(search, current_time)) {
                do_item_evict(search, clsid, current_time, cookie);
            } else {
                do_item_invalidate(search, clsid, true);
            }
            nregains += 1;
        } else { /* search->refcount > 0 */
            /* We just unlink the item from LRU list.
             * It will be linked to LRU list when the refcount become 0.
             * See do_item_release().
             */
            item_unlink_q(search);
        }
        search = previt;
        if ((--tries) == 0) break;
    }
    return nregains;
}

static void *do_item_mem_alloc(const size_t ntotal, const unsigned int clsid,
                               const void *cookie)
{
    hash_item *it = NULL;

    /* do a quick check if we have any expired items in the tail.. */
    int tries;
    hash_item *search;
    hash_item *previt = NULL;

    rel_time_t current_time = svcore->get_current_time();

#ifdef USE_SINGLE_LRU_LIST
    unsigned int lruid = 1;
    unsigned int clsid_based_on_ntotal = 1;

    if ((it = slabs_alloc(ntotal, clsid_based_on_ntotal)) != NULL) {
        it->slabs_clsid = 0;
        return (void*)it;
    }
#else
    unsigned int lruid;
    unsigned int clsid_based_on_ntotal;

    if (clsid == LRU_CLSID_FOR_SMALL) {
        clsid_based_on_ntotal = slabs_clsid(ntotal);
        lruid                 = clsid;
    } else {
        clsid_based_on_ntotal = clsid;
        if (ntotal <= MAX_SM_VALUE_LEN) {
            lruid = LRU_CLSID_FOR_SMALL;
        } else {
            lruid = clsid;
        }
    }
#endif

    /* Let's regain item space when space shortage level > 0. */
    if (config->evict_to_free && lruid == LRU_CLSID_FOR_SMALL) {
        int current_ssl = slabs_space_shortage_level();
        if (current_ssl > 0) {
            (void)do_item_regain(current_ssl, current_time, cookie);
        }
    }

#ifdef ENABLE_STICKY_ITEM
    /* reclaim the flushed sticky items */
    if (itemsp->sticky_curMK[lruid] != NULL) {
        tries = 10;
        while (itemsp->sticky_curMK[lruid] != NULL) {
            search = itemsp->sticky_curMK[lruid];
            itemsp->sticky_curMK[lruid] = search->prev;
            if (search->refcount == 0 && !do_item_isvalid(search, current_time)) {
                it = do_item_reclaim(search, ntotal, clsid_based_on_ntotal, lruid);
                if (it != NULL) break; /* allocated */
            }
            if ((--tries) == 0) break;
        }
        if (it != NULL) {
            /* try one more invalidation */
            search = itemsp->sticky_curMK[lruid];
            if (search != NULL &&
                search->refcount == 0 && !do_item_isvalid(search, current_time)) {
                do_item_invalidate(search, lruid, false);
            }
            it->slabs_clsid = 0;
            return (void*)it;
        }
    }
#endif

    if (itemsp->curMK[lruid] != NULL) {
        assert(itemsp->lowMK[lruid] != NULL);
        /* step 1) reclaim items from lowMK position */
        tries = 10;
        search = itemsp->lowMK[lruid];
        while (search != NULL && search != itemsp->curMK[lruid]) {
            if (search->refcount == 0 && !do_item_isvalid(search, current_time)) {
                previt = search->prev;
                it = do_item_reclaim(search, ntotal, clsid_based_on_ntotal, lruid);
                if (it != NULL) break; /* allocated */
                search = previt;
            } else {
                if (search->exptime == 0 && search == itemsp->lowMK[lruid]) {
                    itemsp->lowMK[lruid] = search->prev; /* move lowMK position upward */
                }
                search = search->prev;
            }
            if ((--tries) == 0) break;
        }
        if (it != NULL) {
            /* try one more invalidation */
            if (previt != NULL &&
                previt->refcount == 0 && !do_item_isvalid(previt, current_time)) {
                do_item_invalidate(previt, lruid, false);
            }
            it->slabs_clsid = 0;
            return (void *)it;
        }
        /* step 2) reclaim items from curMK position */
        tries += 20;
        while (itemsp->curMK[lruid] != NULL) {
            search = itemsp->curMK[lruid];
            itemsp->curMK[lruid] = search->prev;
            if (search->refcount == 0 && !do_item_isvalid(search, current_time)) {
                it = do_item_reclaim(search, ntotal, clsid_based_on_ntotal, lruid);
                if (it != NULL) break; /* allocated */
            }
            if ((--tries) == 0) break;
        }
        if (itemsp->curMK[lruid] == NULL) {
            itemsp->curMK[lruid] = itemsp->lowMK[lruid];
        }
        if (it != NULL) {
            /* try one more invalidation */
            search = itemsp->curMK[lruid];
            if (search != NULL &&
                search->refcount == 0 && !do_item_isvalid(search, current_time)) {
                do_item_invalidate(search, lruid, false);
            }
            it->slabs_clsid = 0;
            return (void *)it;
        }
    }

    it = slabs_alloc(ntotal, clsid_based_on_ntotal);
    if (it == NULL) {
        /*
        ** Could not find an expired item at the tail, and memory allocation
        ** failed. Try to evict some items!
        */

        /* If requested to not push old items out of cache when memory runs out,
         * we're out of luck at this point...
         */
        if (!config->evict_to_free) {
            do_item_stat_outofmemory(lruid);
            return NULL;
        }

        /* try to get one off the right LRU
         * don't necessariuly unlink the tail because it may be locked: refcount>0
         * search up from tail an item with refcount==0 and unlink it; give up after 50
         * tries
         */
        tries  = 200;
        search = itemsp->tails[lruid];
        while (search != NULL) {
            assert(search->nkey > 0);
            previt = search->prev;
            if (search->refcount == 0) {
                if (do_item_isvalid(search, current_time)) {
                    do_item_evict(search, lruid, current_time, cookie);
                    it = slabs_alloc(ntotal, clsid_based_on_ntotal);
                } else {
                    it = do_item_reclaim(search, ntotal, clsid_based_on_ntotal, lruid);
                }
                if (it != NULL) break; /* allocated */
            } else { /* search->refcount > 0 */
                /* just unlink the item from LRU list. */
                item_unlink_q(search);
            }
            search = previt;
            if ((--tries) == 0) break;
        }
        if (it != NULL) {
            if (config->verbose > 1) {
                logger->log(EXTENSION_LOG_INFO, NULL,
                        "Succeed to allocate an item in %d retries of eviction.\n",
                        (201-tries));
            }
        } else {
            /* Failed to allocate an item even if we evict itmes */
            do_item_stat_outofmemory(lruid);

            if (lruid == LRU_CLSID_FOR_SMALL) {
                logger->log(EXTENSION_LOG_WARNING, NULL,
                        "No more small memory. space_shortage_level=%d, size=%lu\n",
                        slabs_space_shortage_level(), ntotal);
                slabs_dump_SM_info();
            } else {
                logger->log(EXTENSION_LOG_WARNING, NULL,
                        "No more memory. lruid=%d, size=%lu\n", lruid, ntotal);
            }
        }
    }

    if (it == NULL && lruid != LRU_CLSID_FOR_SMALL) {
        /* Last ditch effort. There is a very rare bug which causes
         * refcount leaks. We've fixed most of them, but it still happens,
         * and it may happen in the future.
         * We can reasonably assume no item can stay locked for more than
         * three hours, so if we find one in the tail which is that old,
         * free it anyway.
         */
        if (lruid <= POWER_LARGEST) {
            tries  = 50;
            search = itemsp->tails[lruid];
            while (search != NULL) {
                assert(search->nkey > 0);
                if (search->refcount != 0 &&
                    search->time + TAIL_REPAIR_TIME < current_time) {
                    previt = search->prev;
                    do_item_repair(search, lruid);
                    it = slabs_alloc(ntotal, clsid_based_on_ntotal);
                    if (it != NULL) break; /* allocated */
                    search = previt;
                } else {
                    search = search->prev;
                }
                if ((--tries) == 0) break;
            }
        }
    }

    if (it != NULL) {
        it->slabs_clsid = 0;
    }
    return (void *)it;
}

/*@null@*/
static hash_item *do_item_alloc(const void *key, const uint32_t nkey,
                                const uint32_t flags, const rel_time_t exptime,
                                const uint32_t nbytes, const void *cookie)
{
    assert(nkey > 0);
    hash_item *it = NULL;
    size_t ntotal = sizeof(hash_item) + nkey + nbytes;
    if (config->use_cas) {
        ntotal += sizeof(uint64_t);
    }

    unsigned int id = slabs_clsid(ntotal);
    if (id == 0) {
        return NULL;
    }

#ifdef ENABLE_STICKY_ITEM
    /* sticky memory limit check */
    if (IS_STICKY_EXPTIME(exptime)) {
        if (do_item_sticky_overflowed())
            return NULL;
    }
#endif

    it = do_item_mem_alloc(ntotal, id, cookie);
    if (it == NULL)  {
        return NULL;
    }
    it->slabs_clsid = id;
    assert(it != itemsp->heads[it->slabs_clsid]);

    it->next = it->prev = it; /* special meaning: unlinked from LRU */
    it->h_next = 0;
#ifdef RM_ITEM_REFCNT
    it->refcount = 0;
#else
    it->refcount = 1;     /* the caller will have a reference */
#endif
    it->refchunk = 0;
    DEBUG_REFCNT(it, '*');
    it->iflag = config->use_cas ? ITEM_WITH_CAS : 0;
    it->nkey = nkey;
    it->nbytes = nbytes;
    it->flags = flags;
    if (key != NULL) {
        memcpy((void*)item_get_key(it), key, nkey);
    }
    it->exptime = exptime;
    it->pfxptr = NULL;
    return it;
}

static void do_item_mem_free(void *item, size_t ntotal)
{
    hash_item *it = (hash_item *)item;
    unsigned int clsid = it->slabs_clsid;
    it->slabs_clsid = 0; /* to notify the item memory is freed */
    slabs_free(it, ntotal, clsid);
}

static void do_item_free(hash_item *it)
{
    assert((it->iflag & ITEM_LINKED) == 0);
    assert(it != itemsp->heads[it->slabs_clsid]);
    assert(it != itemsp->tails[it->slabs_clsid]);
    assert(it->refcount == 0);

    if (IS_COLL_ITEM(it)) {
        coll_meta_info *info = (coll_meta_info *)item_get_meta(it);
        if (info->ccnt > 0) { /* still NOT empty */
            push_coll_del_queue(it);
            return;
        }
    }

    /* so slab size changer can tell later if item is already free or not */
    DEBUG_REFCNT(it, 'F');
    do_item_mem_free(it, ITEM_ntotal(it));
}

static void item_link_q(hash_item *it)
{
    hash_item **head, **tail;
    assert(it->slabs_clsid <= POWER_LARGEST);

#ifdef USE_SINGLE_LRU_LIST
    int clsid = 1;
#else
    int clsid = it->slabs_clsid;
    if (IS_COLL_ITEM(it) || ITEM_ntotal(it) <= MAX_SM_VALUE_LEN) {
        clsid = LRU_CLSID_FOR_SMALL;
    }
#endif

#ifdef ENABLE_STICKY_ITEM
    if (IS_STICKY_EXPTIME(it->exptime)) {
        head = &itemsp->sticky_heads[clsid];
        tail = &itemsp->sticky_tails[clsid];
        itemsp->sticky_sizes[clsid]++;
    } else {
#endif
        head = &itemsp->heads[clsid];
        tail = &itemsp->tails[clsid];
        itemsp->sizes[clsid]++;
        if (it->exptime > 0) { /* expirable item */
            if (itemsp->lowMK[clsid] == NULL) {
                /* set lowMK and curMK pointer in LRU */
                itemsp->lowMK[clsid] = it;
                itemsp->curMK[clsid] = it;
            }
        }
#ifdef ENABLE_STICKY_ITEM
    }
#endif
    assert(it != *head);
    assert((*head && *tail) || (*head == 0 && *tail == 0));
    it->prev = 0;
    it->next = *head;
    if (it->next) it->next->prev = it;
    *head = it;
    if (*tail == 0) *tail = it;
    return;
}

static void item_unlink_q(hash_item *it)
{
    hash_item **head, **tail;
    assert(it->slabs_clsid <= POWER_LARGEST);
#ifdef USE_SINGLE_LRU_LIST
    int clsid = 1;
#else
    int clsid = it->slabs_clsid;
    if (IS_COLL_ITEM(it) || ITEM_ntotal(it) <= MAX_SM_VALUE_LEN) {
        clsid = LRU_CLSID_FOR_SMALL;
    }
#endif

    if (it->prev == it && it->next == it) { /* special meaning: unlinked from LRU */
        return; /* Already unlinked from LRU list */
    }

#ifdef ENABLE_STICKY_ITEM
    if (IS_STICKY_EXPTIME(it->exptime)) {
        head = &itemsp->sticky_heads[clsid];
        tail = &itemsp->sticky_tails[clsid];
        itemsp->sticky_sizes[clsid]--;
        /* move curMK pointer in LRU */
        if (itemsp->sticky_curMK[clsid] == it)
            itemsp->sticky_curMK[clsid] = it->prev;
    } else {
#endif
        head = &itemsp->heads[clsid];
        tail = &itemsp->tails[clsid];
        itemsp->sizes[clsid]--;
        /* move lowMK, curMK pointer in LRU */
        if (itemsp->lowMK[clsid] == it)
            itemsp->lowMK[clsid] = it->prev;
        if (itemsp->curMK[clsid] == it) {
            itemsp->curMK[clsid] = it->prev;
            if (itemsp->curMK[clsid] == NULL)
                itemsp->curMK[clsid] = itemsp->lowMK[clsid];
        }
#ifdef ENABLE_STICKY_ITEM
    }
#endif
    if (*head == it) {
        assert(it->prev == 0);
        *head = it->next;
    }
    if (*tail == it) {
        assert(it->next == 0);
        *tail = it->prev;
    }
    assert(it->next != it);
    assert(it->prev != it);

    if (it->next) it->next->prev = it->prev;
    if (it->prev) it->prev->next = it->next;
    it->prev = it->next = it; /* special meaning: unlinked from LRU */
    return;
}

static ENGINE_ERROR_CODE do_item_link(hash_item *it)
{
    const char *key = item_get_key(it);
    assert((it->iflag & ITEM_LINKED) == 0);

    MEMCACHED_ITEM_LINK(key, it->nkey, it->nbytes);

    /* Allocate a new CAS ID on link. */
    item_set_cas(it, get_cas_id());

    /* link the item to prefix info */
    size_t stotal = ITEM_stotal(it);
    bool internal_prefix = false;
    ENGINE_ERROR_CODE ret = prefix_link(it, stotal, &internal_prefix);
    if (ret != ENGINE_SUCCESS) {
        return ret;
    }
    if (internal_prefix) {
        /* It's an internal item whose prefix name is "arcus". */
        it->iflag |= ITEM_INTERNAL;
    }

    /* link the item to the hash table */
    it->iflag |= ITEM_LINKED;
    it->time = svcore->get_current_time();
    it->khash = GEN_ITEM_KEY_HASH(key, it->nkey);
    assoc_insert(it, it->khash);

    /* link the item to LRU list */
    item_link_q(it);
    CLOG_ITEM_LINK(it);

    /* update item statistics */
    do_item_stat_link(it, stotal);

    return ENGINE_SUCCESS;
}

static void do_item_unlink(hash_item *it, enum item_unlink_cause cause)
{
    /* cause: item unlink cause will be used, later
    */
    const char *key = item_get_key(it);
    MEMCACHED_ITEM_UNLINK(key, it->nkey, it->nbytes);

    if ((it->iflag & ITEM_LINKED) != 0) {
        CLOG_ITEM_UNLINK(it, cause);

        /* unlink the item from LUR list */
        item_unlink_q(it);

        /* unlink the item from hash table */
        assoc_delete(key, it->nkey, it->khash);
        it->iflag &= ~ITEM_LINKED;

        /* unlink the item from prefix info */
        size_t stotal = ITEM_stotal(it);
        prefix_unlink(it, stotal, (cause != ITEM_UNLINK_REPLACE ? true : false));

        /* update item statistics */
        do_item_stat_unlink(it, stotal);

        if (IS_COLL_ITEM(it)) {
            /* IMPORTANT NOTE)
             * The element space statistics has already been decreased.
             * So, we must not decrease the space statistics any more
             * even if the elements are freed later.
             * For that purpose, we set info->stotal to 0 like below.
             */
            coll_meta_info *info = (coll_meta_info *)item_get_meta(it);
            info->stotal = 0;
        }

        /* free the item if no one reference it */
        if (it->refcount == 0) {
            do_item_free(it);
        }
    }
}

static void do_item_release(hash_item *it)
{
    MEMCACHED_ITEM_REMOVE(item_get_key(it), it->nkey, it->nbytes);

    if (it->refcount != 0) {
        ITEM_REFCOUNT_DECR(it);
        DEBUG_REFCNT(it, '-');
    }
    if (it->refcount == 0) {
        if ((it->iflag & ITEM_LINKED) == 0) {
            do_item_free(it);
        }
        else if (it->prev == it && it->next == it) {
            /* re-link the item into the LRU list */
            rel_time_t current_time = svcore->get_current_time();
            if (do_item_isvalid(it, current_time)) {
                it->time = current_time;
                item_link_q(it);
            } else {
                do_item_unlink(it, ITEM_UNLINK_INVALID);
            }
        }
    }
}

static void do_item_update(hash_item *it, bool force)
{
    MEMCACHED_ITEM_UPDATE(item_get_key(it), it->nkey, it->nbytes);

    if ((it->iflag & ITEM_LINKED) != 0) {
        rel_time_t current_time = svcore->get_current_time();
        if (force) {
            /* The exceptional case when exptime is changed.
             * See do_item_setattr() for specific explanation.
             */
            item_unlink_q(it);
            it->time = current_time;
            item_link_q(it);
        } else if (it->time < (current_time - ITEM_UPDATE_INTERVAL)) {
            /* The normal case when the given item is read.
             */
            item_unlink_q(it);
            it->time = current_time;
            item_link_q(it);
            CLOG_ITEM_UPDATE(it);
        }
    }
}

/** wrapper around assoc_find which does the lazy expiration logic */
static hash_item *do_item_get(const char *key, const uint32_t nkey, bool do_update)
{
    hash_item *it = assoc_find(key, nkey, GEN_ITEM_KEY_HASH(key, nkey));
    if (it) {
        rel_time_t current_time = svcore->get_current_time();
        if (do_item_isvalid(it, current_time)) {
            ITEM_REFCOUNT_INCR(it);
            DEBUG_REFCNT(it, '+');
            if (do_update) {
                do_item_update(it, false);
            }
        } else {
            do_item_unlink(it, ITEM_UNLINK_INVALID);
            it = NULL;
        }
    }
    if (config->verbose > 2) {
        char keybuf[MAX_HKEY_LEN];
        if (nkey < MAX_HKEY_LEN) {
            memcpy(keybuf, key, nkey);
            keybuf[nkey] = '\0';
        } else {
            memcpy(keybuf, key, MAX_HKEY_LEN-4);
            keybuf[MAX_HKEY_LEN-4] = '#';
            keybuf[MAX_HKEY_LEN-3] = '#';
            keybuf[MAX_HKEY_LEN-2] = '#';
            keybuf[MAX_HKEY_LEN-1] = '\0';
        }

        logger->log(EXTENSION_LOG_INFO, NULL, "> %s %s\n",
                    it ? "FOUND KEY" : "NOT FOUND",
                    keybuf);
    }
    return it;
}

static void do_item_replace(hash_item *old_it, hash_item *new_it)
{
    MEMCACHED_ITEM_REPLACE(item_get_key(old_it), old_it->nkey, old_it->nbytes,
                           item_get_key(new_it), new_it->nkey, new_it->nbytes);

    assert((old_it->iflag & ITEM_LINKED) != 0);

    CLOG_ITEM_UNLINK(old_it, ITEM_UNLINK_REPLACE);

    /* unlink the item from LUR list */
    item_unlink_q(old_it);

    /* Allocate a new CAS ID on link. */
    item_set_cas(new_it, get_cas_id());

    /* link the item to the hash table */
    new_it->iflag |= ITEM_LINKED;
    new_it->time = svcore->get_current_time();
    new_it->khash = old_it->khash;

    /* replace the item from hash table */
    assoc_replace(old_it, new_it);
    old_it->iflag &= ~ITEM_LINKED;

    /* update prefix information */
    prefix_t *pt = old_it->pfxptr;
    new_it->pfxptr = old_it->pfxptr;
    old_it->pfxptr = NULL;
    assert(pt != NULL);

    /* if old_it->iflag has ITEM_INTERNAL */
    if (old_it->iflag & ITEM_INTERNAL) {
        new_it->iflag |= ITEM_INTERNAL;
    }

    /* update prefix info and stats */
    do_item_stat_replace(old_it, new_it);

    if (IS_COLL_ITEM(old_it)) {
        /* IMPORTANT NOTE)
         * The element space statistics has already been decreased.
         * So, we must not decrease the space statistics any more
         * even if the elements are freed later.
         * For that purpose, we set info->stotal to 0 like below.
         */
        coll_meta_info *info = (coll_meta_info *)item_get_meta(old_it);
        info->stotal = 0;
    }

    /* free the item if no one reference it */
    if (old_it->refcount == 0) {
        do_item_free(old_it);
    }

    /* link the item to LRU list */
    item_link_q(new_it);
    CLOG_ITEM_LINK(new_it);
}

/*
 * Stores an item in the cache according to the semantics of one of the set
 * commands. In threaded mode, this is protected by the cache lock.
 *
 * Returns the state of storage.
 */
static ENGINE_ERROR_CODE do_item_store_set(hash_item *it, uint64_t *cas, const void *cookie)
{
    hash_item *old_it;
    ENGINE_ERROR_CODE stored;

    old_it = do_item_get(item_get_key(it), it->nkey, DONT_UPDATE);
    if (old_it) {
        if (IS_COLL_ITEM(old_it)) {
            stored = ENGINE_EBADTYPE;
        } else {
            do_item_replace(old_it, it);
            stored = ENGINE_SUCCESS;
        }
        do_item_release(old_it);
    } else {
        stored = do_item_link(it);
    }
    if (stored == ENGINE_SUCCESS) {
        *cas = item_get_cas(it);
    }
    return stored;
}

static ENGINE_ERROR_CODE do_item_store_add(hash_item *it, uint64_t *cas, const void *cookie)
{
    hash_item *old_it;
    ENGINE_ERROR_CODE stored;

    old_it = do_item_get(item_get_key(it), it->nkey, DONT_UPDATE);
    if (old_it) {
        if (IS_COLL_ITEM(old_it)) {
            stored = ENGINE_EBADTYPE;
        } else {
            /* add only adds a nonexistent item, but promote to head of LRU */
            do_item_update(old_it, false);
            stored = ENGINE_NOT_STORED;
        }
        do_item_release(old_it);
    } else {
        stored = do_item_link(it);
        if (stored == ENGINE_SUCCESS) {
            *cas = item_get_cas(it);
        }
    }
    return stored;
}

static ENGINE_ERROR_CODE do_item_store_replace(hash_item *it, uint64_t *cas, const void *cookie)
{
    hash_item *old_it;
    ENGINE_ERROR_CODE stored;

    old_it = do_item_get(item_get_key(it), it->nkey, DONT_UPDATE);
    if (old_it == NULL) {
        return ENGINE_NOT_STORED;
    }

    if (IS_COLL_ITEM(old_it)) {
        stored = ENGINE_EBADTYPE;
    } else {
        do_item_replace(old_it, it);
        stored = ENGINE_SUCCESS;
        *cas = item_get_cas(it);
    }
    do_item_release(old_it);
    return stored;
}

static ENGINE_ERROR_CODE do_item_store_cas(hash_item *it, uint64_t *cas, const void *cookie)
{
    hash_item *old_it;
    ENGINE_ERROR_CODE stored;

    old_it = do_item_get(item_get_key(it), it->nkey, DONT_UPDATE);
    if (old_it == NULL) {
        // LRU expired
        return ENGINE_KEY_ENOENT;
    }

    if (IS_COLL_ITEM(old_it)) {
        stored = ENGINE_EBADTYPE;
    } else if (item_get_cas(it) == item_get_cas(old_it)) {
        // cas validates
        // it and old_it may belong to different classes.
        // I'm updating the stats for the one that's getting pushed out
        do_item_replace(old_it, it);
        stored = ENGINE_SUCCESS;
        *cas = item_get_cas(it);
    } else {
        if (config->verbose > 1) {
            logger->log(EXTENSION_LOG_WARNING, NULL,
                    "CAS:  failure: expected %"PRIu64", got %"PRIu64"\n",
                    item_get_cas(old_it), item_get_cas(it));
        }
        stored = ENGINE_KEY_EEXISTS;
    }
    do_item_release(old_it);
    return stored;
}

static ENGINE_ERROR_CODE do_item_store_attach(hash_item *it, uint64_t *cas,
                                              ENGINE_STORE_OPERATION operation,
                                              const void *cookie)
{
    hash_item *old_it;
    ENGINE_ERROR_CODE stored;

    old_it = do_item_get(item_get_key(it), it->nkey, DONT_UPDATE);
    if (old_it == NULL) {
        return ENGINE_NOT_STORED;
    }

    if (IS_COLL_ITEM(old_it)) {
        stored = ENGINE_EBADTYPE;
    } else if (item_get_cas(it) != 0 &&
               item_get_cas(it) != item_get_cas(old_it)) {
        // CAS much be equal
        stored = ENGINE_KEY_EEXISTS;
    } else {
        /* we have it and old_it here - alloc memory to hold both */
        hash_item *new_it = do_item_alloc(item_get_key(it), it->nkey,
                                          old_it->flags, old_it->exptime,
                                          it->nbytes + old_it->nbytes - 2 /* CRLF */,
                                          cookie);
        if (new_it) {
            /* copy data from it and old_it to new_it */
            if (operation == OPERATION_APPEND) {
                memcpy(item_get_data(new_it), item_get_data(old_it), old_it->nbytes);
                memcpy(item_get_data(new_it) + old_it->nbytes - 2 /* CRLF */,
                       item_get_data(it), it->nbytes);
            } else {
                /* OPERATION_PREPEND */
                memcpy(item_get_data(new_it), item_get_data(it), it->nbytes);
                memcpy(item_get_data(new_it) + it->nbytes - 2 /* CRLF */,
                       item_get_data(old_it), old_it->nbytes);
            }
            /* replace old item with new item */
            do_item_replace(old_it, new_it);
            stored = ENGINE_SUCCESS;
            *cas = item_get_cas(new_it);
#ifndef RM_ITEM_REFCNT
            do_item_release(new_it);
#endif
        } else {
            /* SERVER_ERROR out of memory */
            stored = ENGINE_NOT_STORED;
        }
    }
    do_item_release(old_it);
    return stored;
}

/*
 * adds a delta value to a numeric item.
 *
 * c     connection requesting the operation
 * it    item to adjust
 * incr  true to increment value, false to decrement
 * delta amount to adjust value by
 * buf   buffer for response string
 *
 * returns a response string to send back to the client.
 */
static ENGINE_ERROR_CODE do_add_delta(hash_item *it, const bool incr, const int64_t delta,
                                      uint64_t *rcas, uint64_t *result, const void *cookie)
{
    const char *ptr;
    uint64_t value;
    int res;

    ptr = item_get_data(it);
    if (!safe_strtoull(ptr, &value)) {
        return ENGINE_EINVAL;
    }

    if (incr) {
        value += delta;
    } else {
        if (delta > value) {
            value = 0;
        } else {
            value -= delta;
        }
    }

    *result = value;
    char buf[80];
    if ((res = snprintf(buf, sizeof(buf), "%" PRIu64 "\r\n", value)) == -1) {
        return ENGINE_EINVAL;
    }
    hash_item *new_it = do_item_alloc(item_get_key(it), it->nkey,
                                      it->flags, it->exptime, res, cookie);
    if (new_it == NULL) {
        return ENGINE_ENOMEM;
    }
    memcpy(item_get_data(new_it), buf, res);
    do_item_replace(it, new_it);
    *rcas = item_get_cas(new_it);
#ifndef RM_ITEM_REFCNT
    do_item_release(new_it);       /* release our reference */
#endif

    return ENGINE_SUCCESS;
}

static void do_coll_space_incr(coll_meta_info *info, ENGINE_ITEM_TYPE item_type,
                               const size_t nspace)
{
    info->stotal += nspace;

    hash_item *it = (hash_item*)COLL_GET_HASH_ITEM(info);
    do_item_stat_bytes_incr(it, nspace);
    prefix_bytes_incr(it->pfxptr, item_type, nspace);
}

static void do_coll_space_decr(coll_meta_info *info, ENGINE_ITEM_TYPE item_type,
                               const size_t nspace)
{
    assert(info->stotal >= nspace);
    info->stotal -= nspace;

    hash_item *it = (hash_item*)COLL_GET_HASH_ITEM(info);
    do_item_stat_bytes_decr(it, nspace);
    prefix_bytes_decr(it->pfxptr, item_type, nspace);
}

/* get real maxcount for each collection type */
static int32_t do_coll_real_maxcount(hash_item *it, int32_t maxcount)
{
    int32_t real_maxcount = maxcount;

    if (IS_LIST_ITEM(it)) {
        if (maxcount < 0 || maxcount > max_list_size)
            real_maxcount = -1;
        else if (maxcount == 0)
            real_maxcount = default_list_size;
    } else if (IS_SET_ITEM(it)) {
        if (maxcount < 0 || maxcount > max_set_size)
            real_maxcount = -1;
        else if (maxcount == 0)
            real_maxcount = default_set_size;
    } else if (IS_MAP_ITEM(it)) {
        if (maxcount < 0 || maxcount > max_map_size)
            real_maxcount = -1;
        else if (maxcount == 0)
            real_maxcount = default_map_size;
    } else if (IS_BTREE_ITEM(it)) {
        if (maxcount < 0 || maxcount > max_btree_size)
            real_maxcount = -1;
        else if (maxcount == 0)
            real_maxcount = default_btree_size;
    }
    return real_maxcount;
}

static inline uint32_t do_list_elem_ntotal(list_elem_item *elem)
{
    return sizeof(list_elem_item) + elem->nbytes;
}

static inline uint32_t do_set_elem_ntotal(set_elem_item *elem)
{
    return sizeof(set_elem_item) + elem->nbytes;
}

static inline uint32_t do_map_elem_ntotal(map_elem_item *elem)
{
    return sizeof(map_elem_item) + elem->nfield + elem->nbytes;
}

static inline uint32_t do_btree_elem_ntotal(btree_elem_item *elem)
{
    return sizeof(btree_elem_item_fixed) + BTREE_REAL_NBKEY(elem->nbkey)
           + elem->neflag + elem->nbytes;
}

/*
 * LIST collection management
 */
static ENGINE_ERROR_CODE do_list_item_find(const void *key, const uint32_t nkey,
                                           bool do_update, hash_item **item)
{
    *item = NULL;
    hash_item *it = do_item_get(key, nkey, do_update);
    if (it == NULL) {
        return ENGINE_KEY_ENOENT;
    }
    if (IS_LIST_ITEM(it)) {
        *item = it;
        return ENGINE_SUCCESS;
    } else {
        do_item_release(it);
        return ENGINE_EBADTYPE;
    }
}

static hash_item *do_list_item_alloc(const void *key, const uint32_t nkey,
                                     item_attr *attrp, const void *cookie)
{
    uint32_t nbytes = 2; /* "\r\n" */
    uint32_t real_nbytes = META_OFFSET_IN_ITEM(nkey,nbytes)
                         + sizeof(list_meta_info) - nkey;

    hash_item *it = do_item_alloc(key, nkey, attrp->flags, attrp->exptime,
                                  real_nbytes, cookie);
    if (it != NULL) {
        it->iflag |= ITEM_IFLAG_LIST;
        it->nbytes = nbytes; /* NOT real_nbytes */
        memcpy(item_get_data(it), "\r\n", nbytes);

        /* initialize list meta information */
        list_meta_info *info = (list_meta_info *)item_get_meta(it);
        info->mcnt = do_coll_real_maxcount(it, attrp->maxcount);
        info->ccnt = 0;
        info->ovflact = (attrp->ovflaction==0 ? OVFL_TAIL_TRIM : attrp->ovflaction);
        info->mflags  = 0;
#ifdef ENABLE_STICKY_ITEM
        if (IS_STICKY_EXPTIME(attrp->exptime)) info->mflags |= COLL_META_FLAG_STICKY;
#endif
        if (attrp->readable == 1)              info->mflags |= COLL_META_FLAG_READABLE;
        info->itdist  = (uint16_t)((size_t*)info-(size_t*)it);
        info->stotal  = 0;
        info->head = info->tail = NULL;
        assert((hash_item*)COLL_GET_HASH_ITEM(info) == it);
    }
    return it;
}

static list_elem_item *do_list_elem_alloc(const uint32_t nbytes, const void *cookie)
{
    size_t ntotal = sizeof(list_elem_item) + nbytes;

    list_elem_item *elem = do_item_mem_alloc(ntotal, LRU_CLSID_FOR_SMALL, cookie);
    if (elem != NULL) {
        elem->slabs_clsid = slabs_clsid(ntotal);
        assert(elem->slabs_clsid > 0);

        elem->refcount    = 0;
        elem->nbytes      = nbytes;
        elem->prev = elem->next = (list_elem_item *)ADDR_MEANS_UNLINKED; /* Unliked state */
    }
    return elem;
}

static void do_list_elem_free(list_elem_item *elem)
{
    assert(elem->refcount == 0);
    assert(elem->slabs_clsid != 0);
    size_t ntotal = do_list_elem_ntotal(elem);
    do_item_mem_free(elem, ntotal);
}

static void do_list_elem_release(list_elem_item *elem)
{
    if (elem->refcount != 0) {
        elem->refcount--;
    }
    if (elem->refcount == 0 && elem->next == (list_elem_item *)ADDR_MEANS_UNLINKED) {
        do_list_elem_free(elem);
    }
}

static list_elem_item *do_list_elem_find(list_meta_info *info, int index)
{
    list_elem_item *elem;

    if (index <= (info->ccnt/2)) {
        assert(index >= 0);
        elem = info->head;
        for (int i = 0; i < index && elem != NULL; i++) {
            elem = elem->next;
        }
    } else {
        assert(index < info->ccnt);
        elem = info->tail;
        for (int i = info->ccnt-1; i > index && elem != NULL; i--) {
            elem = elem->prev;
        }
    }
    return elem;
}

static ENGINE_ERROR_CODE do_list_elem_link(list_meta_info *info, const int index,
                                           list_elem_item *elem)
{
    list_elem_item *prev, *next;

    assert(index >= 0);
    if (index == 0) {
        prev = NULL;
        next = info->head;
    } else if (index >= info->ccnt) {
        prev = info->tail;
        next = NULL;
    } else {
        prev = do_list_elem_find(info, (index-1));
        next = prev->next;
    }

    elem->prev = prev;
    elem->next = next;
    if (prev == NULL) info->head = elem;
    else              prev->next = elem;
    if (next == NULL) info->tail = elem;
    else              next->prev = elem;
    info->ccnt++;

    if (1) { /* apply memory space */
        size_t stotal = slabs_space_size(do_list_elem_ntotal(elem));
        do_coll_space_incr((coll_meta_info *)info, ITEM_TYPE_LIST, stotal);
    }
    return ENGINE_SUCCESS;
}

static void do_list_elem_unlink(list_meta_info *info, list_elem_item *elem,
                                enum elem_delete_cause cause)
{
    /* if (elem->next != (list_elem_item *)ADDR_MEANS_UNLINKED) */
    {
        if (elem->prev == NULL) info->head = elem->next;
        else                    elem->prev->next = elem->next;
        if (elem->next == NULL) info->tail = elem->prev;
        else                    elem->next->prev = elem->prev;
        elem->prev = elem->next = (list_elem_item *)ADDR_MEANS_UNLINKED;
        info->ccnt--;

        if (info->stotal > 0) { /* apply memory space */
            size_t stotal = slabs_space_size(do_list_elem_ntotal(elem));
            do_coll_space_decr((coll_meta_info *)info, ITEM_TYPE_LIST, stotal);
        }

        if (elem->refcount == 0) {
            do_list_elem_free(elem);
        }
    }
}

static uint32_t do_list_elem_delete(list_meta_info *info,
                                    const int index, const uint32_t count,
                                    enum elem_delete_cause cause)
{
    list_elem_item *elem;
    list_elem_item *next;
    uint32_t fcnt = 0;

    CLOG_LIST_ELEM_DELETE(info, index, count, true, cause);

    elem = do_list_elem_find(info, index);
    while (elem != NULL) {
        next = elem->next;
        fcnt++;
        do_list_elem_unlink(info, elem, cause);
        if (count > 0 && fcnt >= count) break;
        elem = next;
    }
    return fcnt;
}

static uint32_t do_list_elem_get(list_meta_info *info,
                                 const int index, const uint32_t count,
                                 const bool forward, const bool delete,
                                 list_elem_item **elem_array)
{
    list_elem_item *elem;
    list_elem_item *tobe;
    uint32_t fcnt = 0; /* found count */
    enum elem_delete_cause cause = ELEM_DELETE_NORMAL;

    if (delete) {
        CLOG_LIST_ELEM_DELETE(info, index, count, forward, ELEM_DELETE_NORMAL);
    }

    elem = do_list_elem_find(info, index);
    while (elem != NULL) {
        tobe = (forward ? elem->next : elem->prev);
        elem->refcount++;
        elem_array[fcnt++] = elem;
        if (delete) do_list_elem_unlink(info, elem, cause);
        if (count > 0 && fcnt >= count) break;
        elem = tobe;
    }

    return fcnt;
}

static ENGINE_ERROR_CODE do_list_elem_insert(hash_item *it,
                                             int index, list_elem_item *elem,
                                             const void *cookie)
{
    list_meta_info *info = (list_meta_info *)item_get_meta(it);
    int32_t real_mcnt = (info->mcnt == -1 ? max_list_size : info->mcnt);
    ENGINE_ERROR_CODE ret;

    /* validation check: index value */
    if (index >= 0) {
        if (index > info->ccnt || index > (real_mcnt-1))
            return ENGINE_EINDEXOOR;
    } else {
        if ((-index) > (info->ccnt+1) || (-index) > real_mcnt)
            return ENGINE_EINDEXOOR;
    }

#ifdef ENABLE_STICKY_ITEM
    /* sticky memory limit check */
    if (IS_STICKY_EXPTIME(it->exptime)) {
        if (do_item_sticky_overflowed())
            return ENGINE_ENOMEM;
    }
#endif

    /* overflow check */
    if (info->ovflact == OVFL_ERROR && info->ccnt >= real_mcnt) {
        return ENGINE_EOVERFLOW;
    }

    CLOG_LIST_ELEM_INSERT(info, index, elem);

    if (info->ccnt >= real_mcnt) {
        /* info->ovflact: OVFL_HEAD_TRIM or OVFL_TAIL_TRIM */
        int      delidx;
        uint32_t delcnt;
        if (index == 0 || index == -1) {
            /* delete an element item of opposite side to make room */
            delidx = (index == -1 ? 0 : info->ccnt-1);
            delcnt = do_list_elem_delete(info, delidx, 1, ELEM_DELETE_TRIM);
            assert(delcnt == 1);
        } else {
            /* delete an element item that overflow action indicates */
            delidx = (info->ovflact == OVFL_HEAD_TRIM ? 0 : info->ccnt-1);
            delcnt = do_list_elem_delete(info, delidx, 1, ELEM_DELETE_TRIM);
            assert(delcnt == 1);
            /* adjust list index value */
            if (info->ovflact == OVFL_HEAD_TRIM) {
              if (index > 0) index -= 1;
            } else { /* ovflact == OVFL_TAIL_TRIM */
              if (index < 0) index += 1;
            }
        }
    }

    if (index < 0) {
        /* Change the negative index to a positive index.
         * by adding (current element count + 1).  One more addition
         * is needed since the direction of insertion is reversed.
         */
        index += (info->ccnt+1);
        if (index < 0)
            index = 0;
    }

    ret = do_list_elem_link(info, index, elem);
    assert(ret == ENGINE_SUCCESS);
    return ret;
}

/*
 * SET collection manangement
 */
static inline int set_hash_eq(const int h1, const void *v1, size_t vlen1,
                              const int h2, const void *v2, size_t vlen2)
{
    return (h1 == h2 && vlen1 == vlen2 && memcmp(v1, v2, vlen1) == 0);
}

#define SET_GET_HASHIDX(hval, hdepth) \
        (((hval) & (SET_HASHIDX_MASK << ((hdepth)*4))) >> ((hdepth)*4))

static ENGINE_ERROR_CODE do_set_item_find(const void *key, const uint32_t nkey,
                                          bool do_update, hash_item **item)
{
    *item = NULL;
    hash_item *it = do_item_get(key, nkey, do_update);
    if (it == NULL) {
        return ENGINE_KEY_ENOENT;
    }
    if (IS_SET_ITEM(it)) {
        *item = it;
        return ENGINE_SUCCESS;
    } else {
        do_item_release(it);
        return ENGINE_EBADTYPE;
    }
}

static hash_item *do_set_item_alloc(const void *key, const uint32_t nkey,
                                    item_attr *attrp, const void *cookie)
{
    uint32_t nbytes = 2; /* "\r\n" */
    uint32_t real_nbytes = META_OFFSET_IN_ITEM(nkey,nbytes)
                         + sizeof(set_meta_info) - nkey;

    hash_item *it = do_item_alloc(key, nkey, attrp->flags, attrp->exptime,
                                  real_nbytes, cookie);
    if (it != NULL) {
        it->iflag |= ITEM_IFLAG_SET;
        it->nbytes = nbytes; /* NOT real_nbytes */
        memcpy(item_get_data(it), "\r\n", nbytes);

        /* initialize set meta information */
        set_meta_info *info = (set_meta_info *)item_get_meta(it);
        info->mcnt = do_coll_real_maxcount(it, attrp->maxcount);
        info->ccnt = 0;
        info->ovflact = OVFL_ERROR;
        info->mflags  = 0;
#ifdef ENABLE_STICKY_ITEM
        if (IS_STICKY_EXPTIME(attrp->exptime)) info->mflags |= COLL_META_FLAG_STICKY;
#endif
        if (attrp->readable == 1)              info->mflags |= COLL_META_FLAG_READABLE;
        info->itdist  = (uint16_t)((size_t*)info-(size_t*)it);
        info->stotal  = 0;
        info->root    = NULL;
        assert((hash_item*)COLL_GET_HASH_ITEM(info) == it);
    }
    return it;
}

static set_hash_node *do_set_node_alloc(uint8_t hash_depth, const void *cookie)
{
    size_t ntotal = sizeof(set_hash_node);

    set_hash_node *node = do_item_mem_alloc(ntotal, LRU_CLSID_FOR_SMALL, cookie);
    if (node != NULL) {
        node->slabs_clsid = slabs_clsid(ntotal);
        assert(node->slabs_clsid > 0);

        node->refcount    = 0;
        node->hdepth      = hash_depth;
        node->tot_hash_cnt = 0;
        node->tot_elem_cnt = 0;
        memset(node->hcnt, 0, SET_HASHTAB_SIZE*sizeof(uint16_t));
        memset(node->htab, 0, SET_HASHTAB_SIZE*sizeof(void*));
    }
    return node;
}

static void do_set_node_free(set_hash_node *node)
{
    do_item_mem_free(node, sizeof(set_hash_node));
}

static set_elem_item *do_set_elem_alloc(const uint32_t nbytes, const void *cookie)
{
    size_t ntotal = sizeof(set_elem_item) + nbytes;

    set_elem_item *elem = do_item_mem_alloc(ntotal, LRU_CLSID_FOR_SMALL, cookie);
    if (elem != NULL) {
        elem->slabs_clsid = slabs_clsid(ntotal);
        assert(elem->slabs_clsid > 0);

        elem->refcount    = 0;
        elem->nbytes      = nbytes;
        elem->next = (set_elem_item *)ADDR_MEANS_UNLINKED; /* Unliked state */
    }
    return elem;
}

static void do_set_elem_free(set_elem_item *elem)
{
    assert(elem->refcount == 0);
    assert(elem->slabs_clsid != 0);
    size_t ntotal = do_set_elem_ntotal(elem);
    do_item_mem_free(elem, ntotal);
}

static void do_set_elem_release(set_elem_item *elem)
{
    if (elem->refcount != 0) {
        elem->refcount--;
    }
    if (elem->refcount == 0 && elem->next == (set_elem_item *)ADDR_MEANS_UNLINKED) {
        do_set_elem_free(elem);
    }
}

static void do_set_node_link(set_meta_info *info,
                             set_hash_node *par_node, const int par_hidx,
                             set_hash_node *node)
{
    if (par_node == NULL) {
        info->root = node;
    } else {
        set_elem_item *elem;
        int num_elems = par_node->hcnt[par_hidx];
        int num_found =0;

        while (par_node->htab[par_hidx] != NULL) {
            elem = par_node->htab[par_hidx];
            par_node->htab[par_hidx] = elem->next;

            int hidx = SET_GET_HASHIDX(elem->hval, node->hdepth);
            elem->next = node->htab[hidx];
            node->htab[hidx] = elem;
            node->hcnt[hidx] += 1;
            num_found++;
        }
        assert(num_found == num_elems);
        node->tot_elem_cnt = num_found;

        par_node->htab[par_hidx] = node;
        par_node->hcnt[par_hidx] = -1; /* child hash node */
        par_node->tot_elem_cnt -= num_found;
        par_node->tot_hash_cnt += 1;
    }

    if (1) { /* apply memory space */
        size_t stotal = slabs_space_size(sizeof(set_hash_node));
        do_coll_space_incr((coll_meta_info *)info, ITEM_TYPE_SET, stotal);
    }
}

static void do_set_node_unlink(set_meta_info *info,
                               set_hash_node *par_node, const int par_hidx)
{
    set_hash_node *node;

    if (par_node == NULL) {
        node = info->root;
        info->root = NULL;
        assert(node->tot_hash_cnt == 0);
        assert(node->tot_elem_cnt == 0);
    } else {
        assert(par_node->hcnt[par_hidx] == -1); /* child hash node */
        set_elem_item *head = NULL;
        set_elem_item *elem;
        int hidx, fcnt = 0;

        node = (set_hash_node *)par_node->htab[par_hidx];
        assert(node->tot_hash_cnt == 0);

        for (hidx = 0; hidx < SET_HASHTAB_SIZE; hidx++) {
            assert(node->hcnt[hidx] >= 0);
            if (node->hcnt[hidx] > 0) {
                fcnt += node->hcnt[hidx];
                while (node->htab[hidx] != NULL) {
                    elem = node->htab[hidx];
                    node->htab[hidx] = elem->next;
                    node->hcnt[hidx] -= 1;

                    elem->next = head;
                    head = elem;
                }
                assert(node->hcnt[hidx] == 0);
            }
        }
        assert(fcnt == node->tot_elem_cnt);
        node->tot_elem_cnt = 0;

        par_node->htab[par_hidx] = head;
        par_node->hcnt[par_hidx] = fcnt;
        par_node->tot_elem_cnt += fcnt;
        par_node->tot_hash_cnt -= 1;
    }

    if (info->stotal > 0) { /* apply memory space */
        size_t stotal = slabs_space_size(sizeof(set_hash_node));
        do_coll_space_decr((coll_meta_info *)info, ITEM_TYPE_SET, stotal);
    }

    /* free the node */
    do_set_node_free(node);
}

static ENGINE_ERROR_CODE do_set_elem_link(set_meta_info *info, set_elem_item *elem,
                                          const void *cookie)
{
    assert(info->root != NULL);
    set_hash_node *node = info->root;
    set_elem_item *find;
    int hidx = -1;

    /* set hash value */
    elem->hval = genhash_string_hash(elem->value, elem->nbytes);

    while (node != NULL) {
        hidx = SET_GET_HASHIDX(elem->hval, node->hdepth);
        if (node->hcnt[hidx] >= 0) /* set element hash chain */
            break;
        node = node->htab[hidx];
    }
    assert(node != NULL);
    assert(hidx != -1);

    for (find = node->htab[hidx]; find != NULL; find = find->next) {
        if (set_hash_eq(elem->hval, elem->value, elem->nbytes,
                        find->hval, find->value, find->nbytes))
            break;
    }
    if (find != NULL) {
        return ENGINE_ELEM_EEXISTS;
    }

    if (node->hcnt[hidx] >= SET_MAX_HASHCHAIN_SIZE) {
        set_hash_node *n_node = do_set_node_alloc(node->hdepth+1, cookie);
        if (n_node == NULL) {
            return ENGINE_ENOMEM;
        }
        do_set_node_link(info, node, hidx, n_node);

        node = n_node;
        hidx = SET_GET_HASHIDX(elem->hval, node->hdepth);
    }

    elem->next = node->htab[hidx];
    node->htab[hidx] = elem;
    node->hcnt[hidx] += 1;
    node->tot_elem_cnt += 1;

    info->ccnt++;

    if (1) { /* apply memory space */
        size_t stotal = slabs_space_size(do_set_elem_ntotal(elem));
        do_coll_space_incr((coll_meta_info *)info, ITEM_TYPE_SET, stotal);
    }

    return ENGINE_SUCCESS;
}

static void do_set_elem_unlink(set_meta_info *info,
                               set_hash_node *node, const int hidx,
                               set_elem_item *prev, set_elem_item *elem,
                               enum elem_delete_cause cause)
{
    if (prev != NULL) prev->next = elem->next;
    else              node->htab[hidx] = elem->next;
    elem->next = (set_elem_item *)ADDR_MEANS_UNLINKED;
    node->hcnt[hidx] -= 1;
    node->tot_elem_cnt -= 1;
    info->ccnt--;

    CLOG_SET_ELEM_DELETE(info, elem, cause);

    if (info->stotal > 0) { /* apply memory space */
        size_t stotal = slabs_space_size(do_set_elem_ntotal(elem));
        do_coll_space_decr((coll_meta_info *)info, ITEM_TYPE_SET, stotal);
    }

    if (elem->refcount == 0) {
        do_set_elem_free(elem);
    }
}

static set_elem_item *do_set_elem_find(set_meta_info *info, const char *val, const int vlen)
{
    set_elem_item *elem = NULL;

    if (info->root != NULL) {
        set_hash_node *node = info->root;
        int hval = genhash_string_hash(val, vlen);
        int hidx = 0;

        while (node != NULL) {
            hidx = SET_GET_HASHIDX(hval, node->hdepth);
            if (node->hcnt[hidx] >= 0) /* set element hash chain */
                break;
            node = node->htab[hidx];
        }
        assert(node != NULL);

        for (elem = node->htab[hidx]; elem != NULL; elem = elem->next) {
            if (set_hash_eq(hval, val, vlen, elem->hval, elem->value, elem->nbytes))
                break;
        }
    }
    return elem;
}

static ENGINE_ERROR_CODE do_set_elem_traverse_delete(set_meta_info *info, set_hash_node *node,
                                                     const int hval, const char *val, const int vlen)
{
    ENGINE_ERROR_CODE ret;

    int hidx = SET_GET_HASHIDX(hval, node->hdepth);

    if (node->hcnt[hidx] == -1) {
        set_hash_node *child_node = node->htab[hidx];
        ret = do_set_elem_traverse_delete(info, child_node, hval, val, vlen);
        if (ret == ENGINE_SUCCESS) {
            if (child_node->tot_hash_cnt == 0 &&
                child_node->tot_elem_cnt < (SET_MAX_HASHCHAIN_SIZE/2)) {
                do_set_node_unlink(info, node, hidx);
            }
        }
    } else {
        ret = ENGINE_ELEM_ENOENT;
        if (node->hcnt[hidx] > 0) {
            set_elem_item *prev = NULL;
            set_elem_item *elem = node->htab[hidx];
            while (elem != NULL) {
                if (set_hash_eq(hval, val, vlen, elem->hval, elem->value, elem->nbytes))
                    break;
                prev = elem;
                elem = elem->next;
            }
            if (elem != NULL) {
                do_set_elem_unlink(info, node, hidx, prev, elem, ELEM_DELETE_NORMAL);
                ret = ENGINE_SUCCESS;
            }
        }
    }
    return ret;
}

static ENGINE_ERROR_CODE do_set_elem_delete_with_value(set_meta_info *info,
                                                       const char *val, const int vlen,
                                                       enum elem_delete_cause cause)
{
    assert(cause == ELEM_DELETE_NORMAL);
    ENGINE_ERROR_CODE ret;
    if (info->root != NULL) {
        int hval = genhash_string_hash(val, vlen);
        ret = do_set_elem_traverse_delete(info, info->root, hval, val, vlen);
        if (ret == ENGINE_SUCCESS) {
            if (info->root->tot_hash_cnt == 0 && info->root->tot_elem_cnt == 0) {
                do_set_node_unlink(info, NULL, 0);
            }
        }
    } else {
        ret = ENGINE_ELEM_ENOENT;
    }
    return ret;
}

#ifdef SET_DELETE_NO_MERGE
static uint32_t do_set_elem_traverse_fast(set_meta_info *info,
                                          set_hash_node *node, const uint32_t count)
{
    int hidx;
    int fcnt = 0;

    /* node has child node */
    if (node->tot_hash_cnt > 0) {
        for (hidx = 0; hidx < SET_HASHTAB_SIZE; hidx++) {
            if (node->hcnt[hidx] == -1) {
                set_hash_node *childnode = (set_hash_node *)node->htab[hidx];
                fcnt += do_set_elem_traverse_fast(info, childnode,
                                                  (count == 0 ? 0 : (count - fcnt)));

                if (childnode->tot_hash_cnt == 0 && childnode->tot_elem_cnt == 0) {
                    node->htab[hidx] = NULL;
                    node->hcnt[hidx] = 0;
                    do_set_node_free(childnode);
                    node->tot_hash_cnt -= 1;
                }
                if (count > 0 && fcnt >= count) {
                    return fcnt;
                }
            }
        }
    }
    for (hidx = 0; hidx < SET_HASHTAB_SIZE; hidx++) {
        if (node->hcnt[hidx] > 0) {
            set_elem_item *elem;
            while ((elem = node->htab[hidx]) != NULL) {
                node->htab[hidx] = elem->next;
                elem->next = (set_elem_item *)ADDR_MEANS_UNLINKED;
                if (elem->refcount == 0)
                    do_set_elem_free(elem);
            }
            fcnt += node->hcnt[hidx];
            node->tot_elem_cnt -= node->hcnt[hidx];
            node->hcnt[hidx] = 0;
        }
    }
    return fcnt;
}
#endif

static int do_set_elem_traverse_dfs(set_meta_info *info, set_hash_node *node,
                                    const uint32_t count, const bool delete,
                                    set_elem_item **elem_array)
{
    int hidx;
    int fcnt = 0; /* found count */

    if (node->tot_hash_cnt > 0) {
        set_hash_node *child_node;
        int rcnt; /* request count */
        for (hidx = 0; hidx < SET_HASHTAB_SIZE; hidx++) {
            if (node->hcnt[hidx] == -1) {
                child_node = (set_hash_node *)node->htab[hidx];
                rcnt = (count > 0 ? (count - fcnt) : 0);
                fcnt += do_set_elem_traverse_dfs(info, child_node, rcnt, delete,
                                            (elem_array==NULL ? NULL : &elem_array[fcnt]));
                if (delete) {
                    if  (child_node->tot_hash_cnt == 0 &&
                         child_node->tot_elem_cnt < (SET_MAX_HASHCHAIN_SIZE/2)) {
                         do_set_node_unlink(info, node, hidx);
                     }
                }
                if (count > 0 && fcnt >= count)
                    return fcnt;
            }
        }
    }
    assert(count == 0 || fcnt < count);

    for (hidx = 0; hidx < SET_HASHTAB_SIZE; hidx++) {
        if (node->hcnt[hidx] > 0) {
            set_elem_item *elem = node->htab[hidx];
            while (elem != NULL) {
                if (elem_array) {
                    elem->refcount++;
                    elem_array[fcnt] = elem;
                }
                fcnt++;
                if (delete) do_set_elem_unlink(info, node, hidx, NULL, elem,
                                               (elem_array==NULL ? ELEM_DELETE_COLL
                                                                 : ELEM_DELETE_NORMAL));
                if (count > 0 && fcnt >= count) break;
                elem = (delete ? node->htab[hidx] : elem->next);
            }
            if (count > 0 && fcnt >= count) break;
        }
    }
    return fcnt;
}

#ifdef SET_DELETE_NO_MERGE
static uint32_t do_set_elem_delete_fast(set_meta_info *info, const uint32_t count)
{
    uint32_t fcnt = 0;
    if (info->root != NULL) {
        fcnt = do_set_elem_traverse_fast(info, info->root, count);
        if (info->root->tot_hash_cnt == 0 && info->root->tot_elem_cnt == 0) {
            do_set_node_free(info->root);
            info->root = NULL;
            info->ccnt = 0;
            if (info->stotal > 0) { /* apply memory space */
                do_coll_space_decr((coll_meta_info *)info, ITEM_TYPE_SET, info->stotal);
            }
        }
    }
    return fcnt;
}
#endif

static uint32_t do_set_elem_delete(set_meta_info *info, const uint32_t count,
                                   enum elem_delete_cause cause)
{
    assert(cause == ELEM_DELETE_COLL);
    uint32_t fcnt = 0;
    if (info->root != NULL) {
        fcnt = do_set_elem_traverse_dfs(info, info->root, count, true, NULL);
        if (info->root->tot_hash_cnt == 0 && info->root->tot_elem_cnt == 0) {
            do_set_node_unlink(info, NULL, 0);
        }
    }
    return fcnt;
}

static uint32_t do_set_elem_get(set_meta_info *info,
                                const uint32_t count, const bool delete,
                                set_elem_item **elem_array)
{
    assert(info->root);
    uint32_t fcnt;

    if (delete) {
        CLOG_ELEM_DELETE_BEGIN((coll_meta_info*)info, count, ELEM_DELETE_NORMAL);
    }
    fcnt = do_set_elem_traverse_dfs(info, info->root, count, delete, elem_array);
    if (delete && info->root->tot_hash_cnt == 0 && info->root->tot_elem_cnt == 0) {
        do_set_node_unlink(info, NULL, 0);
    }
    if (delete) {
        CLOG_ELEM_DELETE_END((coll_meta_info*)info, ELEM_DELETE_NORMAL);
    }
    return fcnt;
}

static ENGINE_ERROR_CODE do_set_elem_insert(hash_item *it, set_elem_item *elem,
                                            const void *cookie)
{
    set_meta_info *info = (set_meta_info *)item_get_meta(it);
    int32_t real_mcnt = (info->mcnt == -1 ? max_set_size : info->mcnt);
    ENGINE_ERROR_CODE ret;

#ifdef ENABLE_STICKY_ITEM
    /* sticky memory limit check */
    if (IS_STICKY_EXPTIME(it->exptime)) {
        if (do_item_sticky_overflowed())
            return ENGINE_ENOMEM;
    }
#endif

    /* overflow check */
    assert(info->ovflact == OVFL_ERROR);
    if (info->ccnt >= real_mcnt) {
        return ENGINE_EOVERFLOW;
    }

    /* create the root hash node if it does not exist */
    bool new_root_flag = false;
    if (info->root == NULL) { /* empty set */
        set_hash_node *r_node = do_set_node_alloc(0, cookie);
        if (r_node == NULL) {
            return ENGINE_ENOMEM;
        }
        do_set_node_link(info, NULL, 0, r_node);
        new_root_flag = true;
    }

    /* insert the element */
    ret = do_set_elem_link(info, elem, cookie);
    if (ret != ENGINE_SUCCESS) {
        if (new_root_flag) {
            do_set_node_unlink(info, NULL, 0);
        }
        return ret;
    }

    CLOG_SET_ELEM_INSERT(info, elem);
    return ENGINE_SUCCESS;
}

/*
 * B+TREE collection management
 */
static ENGINE_ERROR_CODE do_btree_item_find(const void *key, const uint32_t nkey,
                                            bool do_update, hash_item **item)
{
    *item = NULL;
    hash_item *it = do_item_get(key, nkey, do_update);
    if (it == NULL) {
        return ENGINE_KEY_ENOENT;
    }
    if (IS_BTREE_ITEM(it)) {
        *item = it;
        return ENGINE_SUCCESS;
    } else {
        do_item_release(it);
        return ENGINE_EBADTYPE;
    }
}

static hash_item *do_btree_item_alloc(const void *key, const uint32_t nkey,
                                      item_attr *attrp, const void *cookie)
{
    uint32_t nbytes = 2; /* "\r\n" */
    uint32_t real_nbytes = META_OFFSET_IN_ITEM(nkey,nbytes)
                         + sizeof(btree_meta_info) - nkey;

    hash_item *it = do_item_alloc(key, nkey, attrp->flags, attrp->exptime,
                                  real_nbytes, cookie);
    if (it != NULL) {
        it->iflag |= ITEM_IFLAG_BTREE;
        it->nbytes = nbytes; /* NOT real_nbytes */
        memcpy(item_get_data(it), "\r\n", nbytes);

        /* initialize b+tree meta information */
        btree_meta_info *info = (btree_meta_info *)item_get_meta(it);
        info->mcnt = do_coll_real_maxcount(it, attrp->maxcount);
        info->ccnt = 0;
        info->ovflact = (attrp->ovflaction==0 ? OVFL_SMALLEST_TRIM : attrp->ovflaction);
        if (forced_btree_ovflact != 0 && forced_action_pfxlen < nkey &&
            memcmp(forced_action_prefix, key, forced_action_pfxlen) == 0) {
            info->ovflact = forced_btree_ovflact;
        }
        info->mflags  = 0;
#ifdef ENABLE_STICKY_ITEM
        if (IS_STICKY_EXPTIME(attrp->exptime)) info->mflags |= COLL_META_FLAG_STICKY;
#endif
        if (attrp->readable == 1)              info->mflags |= COLL_META_FLAG_READABLE;
        info->itdist  = (uint16_t)((size_t*)info-(size_t*)it);
        info->stotal  = 0;
        info->bktype  = BKEY_TYPE_UNKNOWN;
        info->maxbkeyrange.len = BKEY_NULL;
        info->root    = NULL;
        assert((hash_item*)COLL_GET_HASH_ITEM(info) == it);
    }
    return it;
}

static btree_indx_node *do_btree_node_alloc(const uint8_t node_depth, const void *cookie)
{
    size_t ntotal = (node_depth > 0 ? sizeof(btree_indx_node) : sizeof(btree_leaf_node));

    btree_indx_node *node = do_item_mem_alloc(ntotal, LRU_CLSID_FOR_SMALL, cookie);
    if (node != NULL) {
        node->slabs_clsid = slabs_clsid(ntotal);
        assert(node->slabs_clsid > 0);

        node->refcount    = 0;
        node->ndepth      = node_depth;
        node->used_count  = 0;
        node->prev = node->next = NULL;
        memset(node->item, 0, BTREE_ITEM_COUNT*sizeof(void*));
        if (node_depth > 0)
            memset(node->ecnt, 0, BTREE_ITEM_COUNT*sizeof(uint16_t));
    }
    return node;
}

static void do_btree_node_free(btree_indx_node *node)
{
    size_t ntotal = (node->ndepth > 0 ? sizeof(btree_indx_node) : sizeof(btree_leaf_node));
    do_item_mem_free(node, ntotal);
}

static btree_elem_item *do_btree_elem_alloc(const uint32_t nbkey, const uint32_t neflag,
                                            const uint32_t nbytes, const void *cookie)
{
    size_t ntotal = sizeof(btree_elem_item_fixed) + BTREE_REAL_NBKEY(nbkey) + neflag + nbytes;

    btree_elem_item *elem = do_item_mem_alloc(ntotal, LRU_CLSID_FOR_SMALL, cookie);
    if (elem != NULL) {
        elem->slabs_clsid = slabs_clsid(ntotal);
        assert(elem->slabs_clsid > 0);

        elem->refcount    = 0;
        elem->status      = BTREE_ITEM_STATUS_UNLINK; /* unlinked state */
        elem->nbkey       = (uint8_t)nbkey;
        elem->neflag      = (uint8_t)neflag;
        elem->nbytes      = (uint16_t)nbytes;
    }
    return elem;
}

static void do_btree_elem_free(btree_elem_item *elem)
{
    assert(elem->refcount == 0);
    assert(elem->slabs_clsid != 0);
    size_t ntotal = do_btree_elem_ntotal(elem);
    do_item_mem_free(elem, ntotal);
}

static void do_btree_elem_release(btree_elem_item *elem)
{
    /* assert(elem->status != BTREE_ITEM_STATUS_FREE); */
    if (elem->refcount != 0) {
        elem->refcount--;
    }
    if (elem->refcount == 0 && elem->status == BTREE_ITEM_STATUS_UNLINK) {
        elem->status = BTREE_ITEM_STATUS_FREE;
        do_btree_elem_free(elem);
    }
}

static inline btree_elem_item *do_btree_get_first_elem(btree_indx_node *node)
{
    while (node->ndepth > 0) {
        node = (btree_indx_node *)(node->item[0]);
    }
    assert(node->ndepth == 0);
    return (btree_elem_item *)(node->item[0]);
}

static inline btree_elem_item *do_btree_get_last_elem(btree_indx_node *node)
{
    while (node->ndepth > 0) {
        node = (btree_indx_node *)(node->item[node->used_count-1]);
    }
    assert(node->ndepth == 0);
    return (btree_elem_item *)(node->item[node->used_count-1]);
}

static inline btree_indx_node *do_btree_get_first_leaf(btree_indx_node *node,
                                                       btree_elem_posi *path)
{
    while (node->ndepth > 0) {
        if (path) {
            path[node->ndepth].node = node;
            path[node->ndepth].indx = 0;
        }
        node = (btree_indx_node *)(node->item[0]);
    }
    assert(node->ndepth == 0);
    return node;
}

static inline btree_indx_node *do_btree_get_last_leaf(btree_indx_node *node,
                                                      btree_elem_posi *path)
{
    while (node->ndepth > 0) {
        if (path) {
            path[node->ndepth].node = node;
            path[node->ndepth].indx = node->used_count-1;
        }
        node = (btree_indx_node *)(node->item[node->used_count-1]);
    }
    assert(node->ndepth == 0);
    return node;
}

static inline void do_btree_get_bkey(btree_elem_item *elem, bkey_t *bkey)
{
    if (elem->nbkey > 0) {
        bkey->len = elem->nbkey;
        memcpy(bkey->val, elem->data, elem->nbkey);
    } else {
        bkey->len = 0;
        memcpy(bkey->val, elem->data, sizeof(uint64_t));
    }
}

/******************* BKEY COMPARISION CODE *************************/
static inline int UINT64_COMP(const uint64_t *v1, const uint64_t *v2)
{
    if (*v1 == *v2) return  0;
    if (*v1 <  *v2) return -1;
    else            return  1;
}

static inline bool UINT64_ISEQ(const uint64_t *v1, const uint64_t *v2)
{
    return ((*v1 == *v2) ? true : false);
}

static inline bool UINT64_ISNE(const uint64_t *v1, const uint64_t *v2)
{
    return ((*v1 != *v2) ? true : false);
}

static inline bool UINT64_ISLT(const uint64_t *v1, const uint64_t *v2)
{
    return ((*v1 <  *v2) ? true : false);
}

static inline bool UINT64_ISLE(const uint64_t *v1, const uint64_t *v2)
{
    return ((*v1 <= *v2) ? true : false);
}

static inline bool UINT64_ISGT(const uint64_t *v1, const uint64_t *v2)
{
    return ((*v1 >  *v2) ? true : false);
}

static inline bool UINT64_ISGE(const uint64_t *v1, const uint64_t *v2)
{
    return ((*v1 >= *v2) ? true : false);
}

static inline int BINARY_COMP(const unsigned char *v1, const int nv1,
                              const unsigned char *v2, const int nv2)
{
    assert(nv1 > 0 && nv2 > 0);
    int min_nv = (nv1 < nv2 ? nv1 : nv2);
    for (int i=0; i < min_nv; i++) {
        if (v1[i] == v2[i]) continue;
        if (v1[i] <  v2[i]) return -1;
        else                return  1;
    }
    if (nv1 == nv2) return  0;
    if (nv1 <  nv2) return -1;
    else            return  1;
}

static inline bool BINARY_ISEQ(const unsigned char *v1, const int nv1,
                               const unsigned char *v2, const int nv2)
{
    assert(nv1 > 0 && nv2 > 0);
    if (nv1 != nv2) return false;
    for (int i=0; i < nv1; i++) {
        if (v1[i] != v2[i]) return false;
    }
    return true;
}

static inline bool BINARY_ISNE(const unsigned char *v1, const int nv1,
                               const unsigned char *v2, const int nv2)
{
    assert(nv1 > 0 && nv2 > 0);
    if (nv1 != nv2) return true;
    for (int i=0; i < nv1; i++) {
        if (v1[i] != v2[i]) return true;
    }
    return false;
}

static inline bool BINARY_ISLT(const unsigned char *v1, const int nv1,
                               const unsigned char *v2, const int nv2)
{
    assert(nv1 > 0 && nv2 > 0);
    int min_nv = (nv1 < nv2 ? nv1 : nv2);
    for (int i=0; i < min_nv; i++) {
        if (v1[i] == v2[i]) continue;
        if (v1[i] <  v2[i]) return true;
        else                return false;
    }
    if (nv1 < nv2) return true;
    else           return false;
}

static inline bool BINARY_ISLE(const unsigned char *v1, const int nv1,
                               const unsigned char *v2, const int nv2)
{
    assert(nv1 > 0 && nv2 > 0);
    int min_nv = (nv1 < nv2 ? nv1 : nv2);
    for (int i=0; i < min_nv; i++) {
        if (v1[i] == v2[i]) continue;
        if (v1[i] <  v2[i]) return true;
        else                return false;
    }
    if (nv1 <= nv2) return true;
    else            return false;
}

static inline bool BINARY_ISGT(const unsigned char *v1, const int nv1,
                               const unsigned char *v2, const int nv2)
{
    assert(nv1 > 0 && nv2 > 0);
    int min_nv = (nv1 < nv2 ? nv1 : nv2);
    for (int i=0; i < min_nv; i++) {
        if (v1[i] == v2[i]) continue;
        if (v1[i] >  v2[i]) return true;
        else                return false;
    }
    if (nv1 > nv2) return true;
    else           return false;
}

static inline bool BINARY_ISGE(const unsigned char *v1, const int nv1,
                               const unsigned char *v2, const int nv2)
{
    assert(nv1 > 0 && nv2 > 0);
    int min_nv = (nv1 < nv2 ? nv1 : nv2);
    for (int i=0; i < min_nv; i++) {
        if (v1[i] == v2[i]) continue;
        if (v1[i] >  v2[i]) return true;
        else                return false;
    }
    if (nv1 >= nv2) return true;
    else            return false;
}

static inline void BINARY_AND(const unsigned char *v1, const unsigned char *v2,
                              const int length, unsigned char *result)
{
    for (int i=0; i < length; i++) {
        result[i] = v1[i] & v2[i];
    }
}

static inline void BINARY_OR(const unsigned char *v1, const unsigned char *v2,
                             const int length, unsigned char *result)
{
    for (int i=0; i < length; i++) {
        result[i] = v1[i] | v2[i];
    }
}

static inline void BINARY_XOR(const unsigned char *v1, const unsigned char *v2,
                              const int length, unsigned char *result)
{
    for (int i=0; i < length; i++) {
        result[i] = v1[i] ^ v2[i];
    }
}

static bool (*UINT64_COMPARE_OP[COMPARE_OP_MAX]) (const uint64_t *v1, const uint64_t *v2)
    = { UINT64_ISEQ, UINT64_ISNE, UINT64_ISLT, UINT64_ISLE, UINT64_ISGT, UINT64_ISGE };

static bool (*BINARY_COMPARE_OP[COMPARE_OP_MAX]) (const unsigned char *v1, const int nv1,
                                                  const unsigned char *v2, const int nv2)
    = { BINARY_ISEQ, BINARY_ISNE, BINARY_ISLT, BINARY_ISLE, BINARY_ISGT, BINARY_ISGE };

static void (*BINARY_BITWISE_OP[BITWISE_OP_MAX]) (const unsigned char *v1, const unsigned char *v2,
                                                  const int length, unsigned char *result)
    = { BINARY_AND, BINARY_OR, BINARY_XOR };

#define BKEY_COMP(bk1, nbk1, bk2, nbk2) \
        (((nbk1)==0 && (nbk2)==0) ? UINT64_COMP((const uint64_t*)(bk1),(const uint64_t*)(bk2)) \
                                  : BINARY_COMP((bk1),(nbk1),(bk2),(nbk2)))

#define BKEY_ISEQ(bk1, nbk1, bk2, nbk2) \
        (((nbk1)==0 && (nbk2)==0) ? UINT64_ISEQ((const uint64_t*)(bk1),(const uint64_t*)(bk2)) \
                                  : BINARY_ISEQ((bk1),(nbk1),(bk2),(nbk2)))

#define BKEY_ISNE(bk1, nbk1, bk2, nbk2) \
        (((nbk1)==0 && (nbk2)==0) ? UINT64_ISNE((const uint64_t*)(bk1),(const uint64_t*)(bk2)) \
                                  : BINARY_ISNE((bk1),(nbk1),(bk2),(nbk2)))

#define BKEY_ISLT(bk1, nbk1, bk2, nbk2) \
        (((nbk1)==0 && (nbk2)==0) ? UINT64_ISLT((const uint64_t*)(bk1),(const uint64_t*)(bk2)) \
                                  : BINARY_ISLT((bk1),(nbk1),(bk2),(nbk2)))

#define BKEY_ISLE(bk1, nbk1, bk2, nbk2) \
        (((nbk1)==0 && (nbk2)==0) ? UINT64_ISLE((const uint64_t*)(bk1),(const uint64_t*)(bk2)) \
                                  : BINARY_ISLE((bk1),(nbk1),(bk2),(nbk2)))

#define BKEY_ISGT(bk1, nbk1, bk2, nbk2) \
        (((nbk1)==0 && (nbk2)==0) ? UINT64_ISGT((const uint64_t*)(bk1),(const uint64_t*)(bk2)) \
                                  : BINARY_ISGT((bk1),(nbk1),(bk2),(nbk2)))

#define BKEY_ISGE(bk1, nbk1, bk2, nbk2) \
        (((nbk1)==0 && (nbk2)==0) ? UINT64_ISGE((const uint64_t*)(bk1),(const uint64_t*)(bk2)) \
                                  : BINARY_ISGE((bk1),(nbk1),(bk2),(nbk2)))
/******************* BKEY COMPARISION CODE *************************/

/**************** MAX BKEY RANGE MANIPULATION **********************/
static inline void UINT64_COPY(const uint64_t *v, uint64_t *result)
{
    *result = *v;
}

static inline void UINT64_DIFF(const uint64_t *v1, const uint64_t *v2, uint64_t *result)
{
    assert(*v1 >= *v2);
    *result = *v1 - *v2;
}

#if 0 // OLD_CODE
static inline void UINT64_INCR(uint64_t *v)
{
    assert(*v < UINT64_MAX);
    *v += 1;
}
#endif

static inline void UINT64_DECR(uint64_t *v)
{
    assert(*v > 0);
    *v -= 1;
}

static inline void BINARY_COPY(const unsigned char *v, const int length,
                               unsigned char *result)
{
    if (length > 0)
        memcpy(result, v, length);
}

static inline void BINARY_DIFF(unsigned char *v1, const uint8_t nv1,
                               unsigned char *v2, const uint8_t nv2,
                               const int length, unsigned char *result)
{
    assert(length > 0);
    unsigned char bkey1_space[MAX_BKEY_LENG];
    unsigned char bkey2_space[MAX_BKEY_LENG];
    int i, subtraction;

    if (nv1 < length) {
        memcpy(bkey1_space, v1, nv1);
        for (i=nv1; i<length; i++)
            bkey1_space[i] = 0x00;
        v1 = bkey1_space;
    }
    if (nv2 < length) {
        memcpy(bkey2_space, v2, nv2);
        for (i=nv2; i<length; i++)
            bkey2_space[i] = 0x00;
        v2 = bkey2_space;
    }

    /* assume that the value of v1 >= the value of v2 */
    subtraction = 0;
    for (i = (length-1); i >= 0; i--) {
        if (subtraction == 0) {
            if (v1[i] >= v2[i]) {
                result[i] = v1[i] - v2[i];
            } else {
                result[i] = 0xFF - v2[i] + v1[i] + 1;
                subtraction = 1;
            }
        } else {
            if (v1[i] > v2[i]) {
                result[i] = v1[i] - v2[i] - 1;
                subtraction = 0;
            } else {
                result[i] = 0xFF - v2[i] + v1[i];
            }
        }
    }
}

#if 0 // OLD_CODE
static inline void BINARY_INCR(unsigned char *v, const int length)
{
    assert(length > 0);
    int i;
    for (i = (length-1); i >= 0; i--) {
        if (v[i] < 0xFF) {
            v[i] += 1;
            break;
        }
        v[i] = 0x00;
    }
    assert(i >= 0);
}
#endif

static inline void BINARY_DECR(unsigned char *v, const int length)
{
    assert(length > 0);
    int i;
    for (i = (length-1); i >= 0; i--) {
        if (v[i] > 0x00) {
            v[i] -= 1;
            break;
        }
        v[i] = 0xFF;
    }
    assert(i >= 0);
}

#define BKEY_COPY(bk, nbk, res) \
        ((nbk)==0 ? UINT64_COPY((const uint64_t*)(bk), (uint64_t*)(res)) \
                  : BINARY_COPY((bk), (nbk), (res)))
#define BKEY_DIFF(bk1, nbk1, bk2, nbk2, len, res) \
        ((len)==0 ? UINT64_DIFF((const uint64_t*)(bk1), (const uint64_t*)(bk2), (uint64_t*)(res)) \
                  : BINARY_DIFF((bk1), (nbk1), (bk2), (nbk2), (len), (res)))
#if 0 // OLD_CODE
#define BKEY_INCR(bk, nbk) \
        ((nbk)==0 ? UINT64_INCR((uint64_t*)(bk)) : BINARY_INCR((bk), (nbk)))
#endif
#define BKEY_DECR(bk, nbk) \
        ((nbk)==0 ? UINT64_DECR((uint64_t*)(bk)) : BINARY_DECR((bk), (nbk)))

/**************** MAX BKEY RANGE MANIPULATION **********************/

static int do_btree_bkey_range_type(const bkey_range *bkrange)
{
    if (bkrange->to_nbkey == BKEY_NULL) {
        return BKEY_RANGE_TYPE_SIN;
    } else {
        int comp = BKEY_COMP(bkrange->from_bkey, bkrange->from_nbkey,
                             bkrange->to_bkey,   bkrange->to_nbkey);
        if (comp == 0)      return BKEY_RANGE_TYPE_SIN; /* single bkey */
        else if (comp < 0)  return BKEY_RANGE_TYPE_ASC; /* ascending */
        else                return BKEY_RANGE_TYPE_DSC; /* descending */
    }
}

static inline void do_btree_incr_posi(btree_elem_posi *posi)
{
    if (posi->indx < (posi->node->used_count-1)) {
        posi->indx += 1;
    } else {
        posi->node = posi->node->next;
        posi->indx = 0;
    }
}

static inline void do_btree_decr_posi(btree_elem_posi *posi)
{
    if (posi->indx > 0) {
        posi->indx -= 1;
    } else {
        posi->node = posi->node->prev;
        if (posi->node != NULL)
            posi->indx = posi->node->used_count-1;
        else
            posi->indx = BTREE_ITEM_COUNT;
    }
}

static void do_btree_incr_path(btree_elem_posi *path, int depth)
{
    btree_indx_node *saved_node;

    while (depth < BTREE_MAX_DEPTH) {
        saved_node = path[depth].node;
        do_btree_incr_posi(&path[depth]);
        if (path[depth].node == saved_node) break;
        depth += 1;
    }
    assert(depth < BTREE_MAX_DEPTH);
}

static void do_btree_decr_path(btree_elem_posi *path, int depth)
{
    btree_indx_node *saved_node;

    while (depth < BTREE_MAX_DEPTH) {
        saved_node = path[depth].node;
        do_btree_decr_posi(&path[depth]);
        if (path[depth].node == saved_node) break;
        depth += 1;
    }
    assert(depth < BTREE_MAX_DEPTH);
}

static btree_indx_node *do_btree_find_leaf(btree_indx_node *root,
                                           const unsigned char *bkey, const uint32_t nbkey,
                                           btree_elem_posi *path,
                                           btree_elem_item **found_elem)
{
    btree_indx_node *node = root;
    btree_elem_item *elem;
    int mid, left, right, comp;

    *found_elem = NULL; /* the same bkey is not found */

    while (node->ndepth > 0) {
        left  = 1;
        right = node->used_count-1;

        while (left <= right) {
            mid  = (left + right) / 2;
            elem = do_btree_get_first_elem(node->item[mid]); /* separator */
            comp = BKEY_COMP(bkey, nbkey, elem->data, elem->nbkey);
            if (comp == 0) { /* the same bkey is found */
                *found_elem = elem;
                if (path) {
                    path[node->ndepth].node = node;
                    path[node->ndepth].indx = mid;
                }
                node = do_btree_get_first_leaf(node->item[mid], path);
                assert(node->ndepth == 0);
                break;
            }
            if (comp <  0) right = mid-1;
            else           left  = mid+1;
        }
        if (left <= right) { /* found the element */
            break;
        }

        if (path) {
            path[node->ndepth].node = node;
            path[node->ndepth].indx = right;
        }
        node = (btree_indx_node *)(node->item[right]);
    }
    return node;
}

static ENGINE_ERROR_CODE do_btree_find_insposi(btree_indx_node *root,
                                               const unsigned char *ins_bkey, const uint32_t ins_nbkey,
                                               btree_elem_posi *path)
{
    btree_indx_node *node;
    btree_elem_item *elem;
    int mid, left, right, comp;

    /* find leaf node */
    node = do_btree_find_leaf(root, ins_bkey, ins_nbkey, path, &elem);
    if (elem != NULL) { /* the bkey(ins_bkey) is found */
        /* while traversing to leaf node, the bkey can be found.
         * refer to do_btree_find_leaf() function.
         */
        path[0].node = node;
        path[0].indx = 0;
        return ENGINE_ELEM_EEXISTS;
    }

    /* do search the bkey(ins_bkey) in leaf node */
    left  = 0;
    right = node->used_count-1;

    while (left <= right) {
        mid  = (left + right) / 2;
        elem = BTREE_GET_ELEM_ITEM(node, mid);
        comp = BKEY_COMP(ins_bkey, ins_nbkey, elem->data, elem->nbkey);
        if (comp == 0) break;
        if (comp <  0) right = mid-1;
        else           left  = mid+1;
    }

    if (left <= right) { /* the bkey(ins_bkey) is found */
        path[0].node = node;
        path[0].indx = mid;
        return ENGINE_ELEM_EEXISTS;
    } else {             /* the bkey(ins_bkey) is not found */
        path[0].node = node;
        path[0].indx = left;
        return ENGINE_SUCCESS;
    }
}

static btree_elem_item *do_btree_find_first(btree_indx_node *root,
                                            const int bkrtype, const bkey_range *bkrange,
                                            btree_elem_posi *path, const bool path_flag)
{
    btree_indx_node *node;
    btree_elem_item *elem;
    int mid, left, right, comp;

    if (bkrange == NULL) {
        assert(bkrtype != BKEY_RANGE_TYPE_SIN);
        if (bkrtype == BKEY_RANGE_TYPE_ASC) {
            path[0].node = do_btree_get_first_leaf(root, (path_flag ? path : NULL));
            path[0].indx = 0;
        } else {
            path[0].node = do_btree_get_last_leaf(root, (path_flag ? path : NULL));
            path[0].indx = path[0].node->used_count - 1;
        }
        path[0].bkeq = false;

        elem = BTREE_GET_ELEM_ITEM(path[0].node, path[0].indx);
        assert(elem != NULL);
        return elem;
    }

    /* find leaf node */
    node = do_btree_find_leaf(root, bkrange->from_bkey, bkrange->from_nbkey,
                              (path_flag ? path : NULL), &elem);
    if (elem != NULL) { /* the bkey(from_bkey) is found */
        /* while traversing to leaf node, the bkey can be found.
         * refer to do_btree_find_leaf() function.
         */
        path[0].bkeq = true;
        path[0].node = node;
        path[0].indx = 0;
        return elem;
    }

    /* do search the bkey(from_bkey) in leaf node */
    left  = 0;
    right = node->used_count-1;

    while (left <= right) {
        mid  = (left + right) / 2;
        elem = BTREE_GET_ELEM_ITEM(node, mid);
        comp = BKEY_COMP(bkrange->from_bkey, bkrange->from_nbkey, elem->data, elem->nbkey);
        if (comp == 0) break;
        if (comp <  0) right = mid-1;
        else           left  = mid+1;
    }

    if (left <= right) { /* the bkey(from_bkey) is found. */
        path[0].bkeq = true;
        path[0].node = node;
        path[0].indx = mid;
        /* elem != NULL */
    } else {             /* the bkey(from_bkey) is not found */
        path[0].bkeq = false;
        switch (bkrtype) {
          case BKEY_RANGE_TYPE_SIN: /* single bkey */
            if (left > 0 && left < node->used_count) {
                /* In order to represent the bkey is NOT outside of btree,
                 * set any existent element position.
                 */
                path[0].node = node;
                path[0].indx = left;
            } else {
                if (left >= node->used_count) {
                    path[0].node = node->next;
                    path[0].indx = 0;
                    if (path[0].node != NULL) {
                        if (path_flag) do_btree_incr_path(path, 1);
                    }
                } else { /* left == 0 && right == -1 */
                    path[0].node = node->prev;
                    if (node->prev != NULL) {
                        path[0].indx = node->prev->used_count-1;
                        if (path_flag) do_btree_decr_path(path, 1);
                    } else {
                        path[0].indx = BTREE_ITEM_COUNT;
                    }
                }
            }
            elem = NULL;
            break;
          case BKEY_RANGE_TYPE_ASC: /* ascending bkey range */
            /* find the next element */
            if (left < node->used_count) {
                path[0].node = node;
                path[0].indx = left;
            } else {
                path[0].node = node->next;
                path[0].indx = 0;
                if (path[0].node != NULL) {
                    if (path_flag) do_btree_incr_path(path, 1);
                }
            }
            if (path[0].node == NULL) {
                elem = NULL;
            } else {
                elem = BTREE_GET_ELEM_ITEM(path[0].node, path[0].indx);
                if (BKEY_ISGT(elem->data, elem->nbkey, bkrange->to_bkey, bkrange->to_nbkey))
                    elem = NULL;
            }
            break;
          case BKEY_RANGE_TYPE_DSC: /* descending bkey range */
            /* find the prev element */
            if (right >= 0) {
                path[0].node = node;
                path[0].indx = right;
            } else {
                path[0].node = node->prev;
                if (node->prev != NULL) {
                    path[0].indx = node->prev->used_count-1;
                    if (path_flag) do_btree_decr_path(path, 1);
                } else {
                    path[0].indx = BTREE_ITEM_COUNT;
                }
            }
            if (path[0].node == NULL) {
                elem = NULL;
            } else {
                elem = BTREE_GET_ELEM_ITEM(path[0].node, path[0].indx);
                if (BKEY_ISLT(elem->data, elem->nbkey, bkrange->to_bkey, bkrange->to_nbkey))
                    elem = NULL;
            }
            break;
        }
    }
    return elem;
}

static btree_elem_item *do_btree_find_next(btree_elem_posi *posi,
                                           const bkey_range *bkrange)
{
    btree_elem_item *elem;

    do_btree_incr_posi(posi);
    if (posi->node == NULL) {
        posi->bkeq = false;
        return NULL;
    }

    elem = BTREE_GET_ELEM_ITEM(posi->node, posi->indx);
    if (bkrange != NULL) {
        int comp = BKEY_COMP(elem->data, elem->nbkey,
                             bkrange->to_bkey, bkrange->to_nbkey);
        if (comp == 0) {
            posi->bkeq = true;
        } else {
            posi->bkeq = false;
            if (comp > 0) elem = NULL;
        }
    } else {
        posi->bkeq = false;
    }
    return elem;
}

static btree_elem_item *do_btree_find_prev(btree_elem_posi *posi,
                                           const bkey_range *bkrange)
{
    btree_elem_item *elem;

    do_btree_decr_posi(posi);
    if (posi->node == NULL) {
        posi->bkeq = false;
        return NULL;
    }

    elem = BTREE_GET_ELEM_ITEM(posi->node, posi->indx);
    if (bkrange != NULL) {
        int comp = BKEY_COMP(elem->data, elem->nbkey,
                             bkrange->to_bkey, bkrange->to_nbkey);
        if (comp == 0) {
            posi->bkeq = true;
        } else {
            posi->bkeq = false;
            if (comp < 0) elem = NULL;
        }
    } else {
        posi->bkeq = false;
    }
    return elem;
}

static inline bool do_btree_elem_filter(btree_elem_item *elem, const eflag_filter *efilter)
{
    assert(efilter != NULL);
    if (efilter->fwhere >= elem->neflag || efilter->ncompval > (elem->neflag-efilter->fwhere)) {
        return (efilter->compop == COMPARE_OP_NE ? true : false);
    }

    unsigned char result[MAX_EFLAG_LENG];
    unsigned char *operand = elem->data + BTREE_REAL_NBKEY(elem->nbkey) + efilter->fwhere;

    if (efilter->nbitwval > 0) {
        (*BINARY_BITWISE_OP[efilter->bitwop])(operand, efilter->bitwval, efilter->nbitwval, result);
        operand = &result[0];
    }

    if (efilter->compvcnt > 1) {
        assert(efilter->compop == COMPARE_OP_EQ || efilter->compop == COMPARE_OP_NE);
        for (int i = 0; i < efilter->compvcnt; i++) {
            if (BINARY_ISEQ(operand, efilter->ncompval,
                            &efilter->compval[i*efilter->ncompval], efilter->ncompval)) {
                return (efilter->compop == COMPARE_OP_EQ ? true : false);
            }
        }
        return (efilter->compop == COMPARE_OP_EQ ? false : true);
    } else {
        return (*BINARY_COMPARE_OP[efilter->compop])(operand, efilter->ncompval,
                                                     efilter->compval, efilter->ncompval);
    }
}

static void do_btree_consistency_check(btree_indx_node *node, uint32_t ecount, bool detail)
{
    uint32_t i, tot_ecnt;

    if (node == NULL) { /* root node */
        assert(ecount == 0);
        return;
    }

    if (node->prev != NULL) {
        assert(node->prev->next == node);
    }
    if (node->next != NULL) {
        assert(node->next->prev == node);
    }
    if (node->ndepth > 0) { /* nonleaf page check */
        tot_ecnt = 0;
        for (i = 0; i < node->used_count; i++) {
            assert(node->item[i] != NULL);
            assert(node->ecnt[i] > 0);
            do_btree_consistency_check((btree_indx_node*)node->item[i], node->ecnt[i], detail);
            tot_ecnt += node->ecnt[i];
        }
        assert(tot_ecnt == ecount);
    } else { /* node->ndepth == 0: leaf page check */
        for (i = 0; i < node->used_count; i++) {
            assert(node->item[i] != NULL);
        }
        assert(node->used_count == ecount);
        if (detail) {
            btree_elem_item *p_elem;
            btree_elem_item *c_elem;
            int comp;

            if (node->prev == NULL) {
                p_elem = NULL;
            } else {
                p_elem = BTREE_GET_ELEM_ITEM(node->prev, node->prev->used_count-1);
            }
            for (i = 0; i < node->used_count; i++) {
                c_elem = BTREE_GET_ELEM_ITEM(node, i);
                if (p_elem != NULL) {
                    comp = BKEY_COMP(p_elem->data, p_elem->nbkey, c_elem->data, c_elem->nbkey);
                    assert(comp < 0);
                }
                p_elem = c_elem;
            }
            if (node->next == NULL) {
                c_elem = NULL;
            } else {
                c_elem = BTREE_GET_ELEM_ITEM(node->next, 0);
            }
            if (c_elem != NULL) {
                comp = BKEY_COMP(p_elem->data, p_elem->nbkey, c_elem->data, c_elem->nbkey);
                assert(comp < 0);
            }
        }
    }
}

static void do_btree_node_item_move(btree_indx_node *c_node, /* current node */
                                    btree_indx_node *n_node, /* neighbor node */
                                    int direction, int move_count)
{
    assert(move_count > 0);
    int i;

    if (direction == BTREE_DIRECTION_NEXT) {
        if (c_node->ndepth == 0) { /* leaf node */
            for (i = (n_node->used_count-1); i >= 0; i--) {
                n_node->item[move_count+i] = n_node->item[i];
            }
            for (i = 0; i < move_count; i++) {
                n_node->item[i] = c_node->item[c_node->used_count-move_count+i];
                c_node->item[c_node->used_count-move_count+i] = NULL;
            }
        } else { /* c_node->ndepth > 0: nonleaf node */
            for (i = (n_node->used_count-1); i >= 0; i--) {
                n_node->item[move_count+i] = n_node->item[i];
                n_node->ecnt[move_count+i] = n_node->ecnt[i];
            }
            for (i = 0; i < move_count; i++) {
                n_node->item[i] = c_node->item[c_node->used_count-move_count+i];
                c_node->item[c_node->used_count-move_count+i] = NULL;
                n_node->ecnt[i] = c_node->ecnt[c_node->used_count-move_count+i];
                c_node->ecnt[c_node->used_count-move_count+i] = 0;
            }
        }
    } else { /* BTREE_DIRECTION_PREV */
        if (c_node->ndepth == 0) { /* leaf node */
            for (i = 0; i < move_count; i++) {
                n_node->item[n_node->used_count+i] = c_node->item[i];
            }
            for (i = move_count; i < c_node->used_count; i++) {
                c_node->item[i-move_count] = c_node->item[i];
                c_node->item[i] = NULL;
            }
        } else { /* c_node->ndepth > 0: nonleaf node */
            for (i = 0; i < move_count; i++) {
                n_node->item[n_node->used_count+i] = c_node->item[i];
                n_node->ecnt[n_node->used_count+i] = c_node->ecnt[i];
            }
            for (i = move_count; i < c_node->used_count; i++) {
                c_node->item[i-move_count] = c_node->item[i];
                c_node->item[i] = NULL;
                c_node->ecnt[i-move_count] = c_node->ecnt[i];
                c_node->ecnt[i] = 0;
            }
        }
    }
    n_node->used_count += move_count;
    c_node->used_count -= move_count;
}

static void do_btree_ecnt_move_split(btree_elem_posi *path, int depth, int direction, uint32_t elem_count)
{
    btree_elem_posi  posi;
    btree_indx_node *saved_node;

    while (depth < BTREE_MAX_DEPTH) {
        posi = path[depth];
        posi.node->ecnt[posi.indx] -= elem_count;

        saved_node = posi.node;
        if (direction == BTREE_DIRECTION_NEXT) {
            do_btree_incr_posi(&posi);
        } else {
            do_btree_decr_posi(&posi);
        }
        posi.node->ecnt[posi.indx] += elem_count;
        if (saved_node == posi.node) break;
        depth += 1;
    }
    assert(depth < BTREE_MAX_DEPTH);
}

static void do_btree_ecnt_move_merge(btree_elem_posi *path, int depth, int direction, uint32_t elem_count)
{
    btree_elem_posi  posi;
    btree_indx_node *saved_node;

    while (depth < BTREE_MAX_DEPTH) {
        posi = path[depth];
        posi.node->ecnt[posi.indx] -= elem_count;

        saved_node = posi.node;
        if (direction == BTREE_DIRECTION_NEXT) {
            do {
                do_btree_incr_posi(&posi);
            } while (posi.node->used_count == 0 ||
                     posi.node->ecnt[posi.indx] == 0);
        } else {
            do {
                do_btree_decr_posi(&posi);
            } while (posi.node->used_count == 0 ||
                     posi.node->ecnt[posi.indx] == 0);
        }
        posi.node->ecnt[posi.indx] += elem_count;
        if (saved_node == posi.node) break;
        depth += 1;
    }
    assert(depth < BTREE_MAX_DEPTH);
}

static void do_btree_node_sbalance(btree_indx_node *node, btree_elem_posi *path, int depth)
{
    btree_elem_posi *posi;
    int direction;
    int move_count;
    int elem_count; /* total count of elements moved */
    int i;

    /* balance the number of elements with neighber node */
    if (node->next != NULL && node->prev != NULL) {
        direction = (node->next->used_count < node->prev->used_count ?
                     BTREE_DIRECTION_NEXT : BTREE_DIRECTION_PREV);
    } else {
        direction = (node->next != NULL ?
                     BTREE_DIRECTION_NEXT : BTREE_DIRECTION_PREV);
    }
    if (direction == BTREE_DIRECTION_NEXT) {
        if (node->next->used_count > 0) {
            move_count = (node->used_count - node->next->used_count) / 2;
        } else {
            move_count = (node->next->next == NULL ? (node->used_count / 10)
                                                   : (node->used_count / 2));
        }
        if (move_count == 0) move_count = 1;

        if (depth == 0) {
            elem_count = move_count;
        } else {
            elem_count = 0;
            for (i = 0; i < move_count; i++) {
                elem_count += node->ecnt[node->used_count-move_count+i];
            }
        }

        do_btree_node_item_move(node, node->next, direction, move_count);

        /* move element count in upper btree nodes */
        do_btree_ecnt_move_split(path, depth+1, direction, elem_count);

        /* adjust posi information */
        posi = &path[depth];
        if (posi->indx >= node->used_count) {
            posi->node = node->next;
            posi->indx -= node->used_count;
            /* adjust upper path info */
            do_btree_incr_path(path, depth+1);
        }
    } else {
        if (node->prev->used_count > 0) {
            move_count = (node->used_count - node->prev->used_count) / 2;
        } else {
            move_count = (node->prev->prev == NULL ? (node->used_count / 10)
                                                   : (node->used_count / 2));
        }
        if (move_count == 0) move_count = 1;

        if (depth == 0) {
            elem_count = move_count;
        } else {
            elem_count = 0;
            for (i = 0; i < move_count; i++) {
                elem_count += node->ecnt[i];
            }
        }

        do_btree_node_item_move(node, node->prev, direction, move_count);

        /* move element count in upper btree nodes */
        do_btree_ecnt_move_split(path, depth+1, direction, elem_count);

        /* adjust posi information */
        posi = &path[depth];
        if (posi->indx < move_count) {
            posi->node = node->prev;
            posi->indx += (node->prev->used_count-move_count);
            /* adjust upper path info */
            do_btree_decr_path(path, depth+1);
        } else {
            posi->indx -= move_count;
        }
    }
}

static void do_btree_node_link(btree_meta_info *info, btree_indx_node *node,
                               btree_elem_posi *p_posi)
{
    /*
     * p_posi: the position of to-be-linked node in parent node.
     */
    if (p_posi == NULL) {
        /* No parent node : make a new root node */
        if (info->root == NULL) {
            node->used_count = 0;
        } else {
            node->item[0] = info->root;
            node->ecnt[0] = info->ccnt;
            node->used_count = 1;
        }
        info->root = node;
    } else {
        /* Parent node exists */
        btree_indx_node *p_node = p_posi->node;
        assert(p_node->used_count >= 1);
        assert(p_posi->indx <= p_node->used_count);

        if (p_posi->indx == 0) {
            node->prev = (p_node->prev == NULL ?
                          NULL : p_node->prev->item[p_node->prev->used_count-1]);
            node->next = p_node->item[p_posi->indx];
        } else if (p_posi->indx < p_node->used_count) {
            node->prev = p_node->item[p_posi->indx-1];
            node->next = p_node->item[p_posi->indx];
        } else { /* p_posi->index == p_node->used_count */
            node->prev = p_node->item[p_posi->indx-1];
            node->next = (p_node->next == NULL ?
                          NULL : p_node->next->item[0]);
        }
        if (node->prev != NULL) node->prev->next = node;
        if (node->next != NULL) node->next->prev = node;

        for (int i = (p_node->used_count-1); i >= p_posi->indx; i--) {
            p_node->item[i+1] = p_node->item[i];
            p_node->ecnt[i+1] = p_node->ecnt[i];
        }
        p_node->item[p_posi->indx] = node;
        p_node->ecnt[p_posi->indx] = 0;
        p_node->used_count++;
    }

    if (1) { /* apply memory space */
        size_t stotal;
        if (node->ndepth > 0) stotal = slabs_space_size(sizeof(btree_indx_node));
        else                  stotal = slabs_space_size(sizeof(btree_leaf_node));
        do_coll_space_incr((coll_meta_info *)info, ITEM_TYPE_BTREE, stotal);
    }
}

static ENGINE_ERROR_CODE do_btree_node_split(btree_meta_info *info, btree_elem_posi *path,
                                             const void *cookie)
{
    ENGINE_ERROR_CODE ret = ENGINE_SUCCESS;
    btree_indx_node *s_node;
    btree_indx_node *n_node[BTREE_MAX_DEPTH]; /* neighber nodes */
    btree_elem_posi  p_posi;
    int     i, direction;
    uint8_t btree_depth = 0;

    s_node = path[btree_depth].node;
    do {
        if ((s_node->next != NULL && s_node->next->used_count < (BTREE_ITEM_COUNT/2)) ||
            (s_node->prev != NULL && s_node->prev->used_count < (BTREE_ITEM_COUNT/2))) {
            do_btree_node_sbalance(s_node, path, btree_depth);
            break;
        }

        n_node[btree_depth] = do_btree_node_alloc(btree_depth, cookie);
        if (n_node[btree_depth] == NULL) {
            ret = ENGINE_ENOMEM; break;
        }
        btree_depth += 1;
        assert(btree_depth < BTREE_MAX_DEPTH);
        if (btree_depth > info->root->ndepth) {
            btree_indx_node *r_node = do_btree_node_alloc(btree_depth, cookie);
            if (r_node == NULL) {
                ret = ENGINE_ENOMEM; break;
            }
            do_btree_node_link(info, r_node, NULL);
            path[btree_depth].node = r_node;
            path[btree_depth].indx = 0;
            break;
        }
        s_node = path[btree_depth].node;
    }
    while (s_node->used_count >= BTREE_ITEM_COUNT);

    if (ret == ENGINE_SUCCESS) {
        for (i = btree_depth-1; i >= 0; i--) {
            s_node = path[i].node;
            if (s_node->prev == NULL && s_node->next == NULL) {
                direction = (path[i].indx < (BTREE_ITEM_COUNT/2) ?
                             BTREE_DIRECTION_PREV : BTREE_DIRECTION_NEXT);
            } else {
                direction = (s_node->prev == NULL ?
                             BTREE_DIRECTION_PREV : BTREE_DIRECTION_NEXT);
            }
            p_posi = path[i+1];
            if (direction == BTREE_DIRECTION_NEXT) p_posi.indx += 1;
            do_btree_node_link(info, n_node[i], &p_posi);

            if (direction == BTREE_DIRECTION_PREV) {
                /* adjust upper path */
                path[i+1].indx += 1;
                //do_btree_incr_path(path, i+1);
            }
            do_btree_node_sbalance(s_node, path, i);
        }
    } else {
        for (i = 0; i < btree_depth; i++) {
            do_btree_node_free(n_node[i]);
        }
    }
    if (btree_position_debug) {
        do_btree_consistency_check(info->root, info->ccnt, true);
    }
    return ret;
}

/* merge check */
static void do_btree_node_mbalance(btree_indx_node *node, btree_elem_posi *path, int depth)
{
    int direction;

    if (node->prev != NULL && node->next != NULL) {
        direction = (node->next->used_count < node->prev->used_count ?
                     BTREE_DIRECTION_NEXT : BTREE_DIRECTION_PREV);
    } else {
        direction = (node->next != NULL ?
                     BTREE_DIRECTION_NEXT : BTREE_DIRECTION_PREV);
    }
    if (direction == BTREE_DIRECTION_NEXT) {
        do_btree_node_item_move(node, node->next, direction, node->used_count);
    } else {
        do_btree_node_item_move(node, node->prev, direction, node->used_count);
    }

    int elem_count = path[depth+1].node->ecnt[path[depth+1].indx];
    do_btree_ecnt_move_merge(path, depth+1, direction, elem_count);
}

static void do_btree_node_unlink(btree_meta_info *info, btree_indx_node *node,
                                 btree_elem_posi *p_posi)
{
    if (p_posi == NULL) {
        /* No parent node : remove the root node */
        info->root = NULL;
    } else {
        /* unlink the given node from b+tree */
        if (node->prev != NULL) node->prev->next = node->next;
        if (node->next != NULL) node->next->prev = node->prev;
        node->prev = node->next = NULL;

        /* Parent node exists */
        btree_indx_node *p_node = p_posi->node;
        assert(p_node->ecnt[p_posi->indx] == 0);
        for (int i = p_posi->indx+1; i < p_node->used_count; i++) {
            p_node->item[i-1] = p_node->item[i];
            p_node->ecnt[i-1] = p_node->ecnt[i];
        }
        p_node->item[p_node->used_count-1] = NULL;
        p_node->ecnt[p_node->used_count-1] = 0;
        p_node->used_count--;
    }

    if (info->stotal > 0) { /* apply memory space */
        size_t stotal;
        if (node->ndepth > 0) stotal = slabs_space_size(sizeof(btree_indx_node));
        else                  stotal = slabs_space_size(sizeof(btree_leaf_node));
        do_coll_space_decr((coll_meta_info *)info, ITEM_TYPE_BTREE, stotal);
    }

    /* The amount of space to be decreased become different according to node depth.
     * So, the btree node must be freed after collection space is decreased.
     */
    do_btree_node_free(node);
}

static void do_btree_node_detach(btree_indx_node *node)
{
    /* unlink the given node from b+tree */
    if (node->prev != NULL) node->prev->next = node->next;
    if (node->next != NULL) node->next->prev = node->prev;
    node->prev = node->next = NULL;

    do_btree_node_free(node);
}

static inline void do_btree_node_remove_null_items(btree_elem_posi *posi, const bool forward, const int null_count)
{
    btree_indx_node *node = posi->node;
    assert(null_count <= node->used_count);

    if (null_count < node->used_count) {
        int f, i;
        int rem_count = 0;
        f = (forward ? posi->indx : 0);
        for ( ; f < node->used_count; f++) {
            if (node->item[f] == NULL) {
                rem_count++;
                break;
            }
        }
        for (i = f+1; i < node->used_count; i++) {
            if (node->item[i] != NULL) {
                node->item[f] = node->item[i];
                node->item[i] = NULL;
                if (node->ndepth > 0) {
                    node->ecnt[f] = node->ecnt[i];
                    node->ecnt[i] = 0;
                }
                f++;
            } else {
                rem_count++;
            }
        }
        assert(rem_count == null_count);
    }
    node->used_count -= null_count;
}

static void do_btree_node_merge(btree_meta_info *info, btree_elem_posi *path,
                                const bool forward, const int leaf_node_count)
{
    btree_indx_node *node;
    int cur_node_count = leaf_node_count;
    int par_node_count;
    uint8_t btree_depth = 0;

    /*
     * leaf_node_count : # of leaf nodes to be merged.
     * cur_node_count  : # of current nodes to be merged in the current btree depth.
     * par_node_count  : # of parent nodes that might be merged after the current merge.
     */
    while (cur_node_count > 0)
    {
        par_node_count = 0;
        if (cur_node_count == 1) {
            node = path[btree_depth].node;
            if (node == info->root) {
                if (node->used_count == 0) {
                    do_btree_node_unlink(info, node, NULL);
                } else {
                    btree_indx_node *new_root;
                    while (node->used_count == 1 && node->ndepth > 0) {
                        new_root = BTREE_GET_NODE_ITEM(node, 0);
                        do_btree_node_unlink(info, node, NULL);
                        info->root = new_root;
                        node = new_root;
                    }
                }
            } else {
                if (node->used_count == 0) {
                    do_btree_node_unlink(info, node, &path[btree_depth+1]);
                    par_node_count = 1;
                }
                else if (node->used_count < (BTREE_ITEM_COUNT/2)) {
                    if ((node->prev != NULL && node->prev->used_count < (BTREE_ITEM_COUNT/2)) ||
                        (node->next != NULL && node->next->used_count < (BTREE_ITEM_COUNT/2))) {
                        do_btree_node_mbalance(node, path, btree_depth);
                        do_btree_node_unlink(info, node, &path[btree_depth+1]);
                        par_node_count = 1;
                    }
                }
            }
        } else { /* cur_node_count > 1 */
            btree_elem_posi  upth[BTREE_MAX_DEPTH]; /* upper node path */
            btree_elem_posi  s_posi;
            int tot_unlink_cnt = 0;
            int cur_unlink_cnt = 0;
            int i, upp_depth = btree_depth+1;

            /* prepare upper node path */
            for (i = upp_depth; i <= info->root->ndepth; i++) {
                upth[i] = path[i];
            }

            s_posi = upth[upp_depth];
            for (i = 1; i <= cur_node_count; i++) {
                node = BTREE_GET_NODE_ITEM(s_posi.node, s_posi.indx);
                assert(node != NULL);

                if (node->used_count == 0) {
                    do_btree_node_detach(node);
                    s_posi.node->item[s_posi.indx] = NULL;
                    assert(s_posi.node->ecnt[s_posi.indx] == 0);
                }

                if (i == cur_node_count) break;

                if (forward) do_btree_incr_posi(&s_posi);
                else         do_btree_decr_posi(&s_posi);
            }

            s_posi = upth[upp_depth];
            for (i = 1; i <= cur_node_count; i++) {
                node = BTREE_GET_NODE_ITEM(upth[upp_depth].node, upth[upp_depth].indx);
                if (node == NULL) {
                    cur_unlink_cnt++;
                }
                else if (node->used_count < (BTREE_ITEM_COUNT/2)) {
                    if ((node->prev != NULL && node->prev->used_count < (BTREE_ITEM_COUNT/2)) ||
                        (node->next != NULL && node->next->used_count < (BTREE_ITEM_COUNT/2))) {
                        do_btree_node_mbalance(node, upth, btree_depth);
                        do_btree_node_detach(node);
                        upth[upp_depth].node->item[upth[upp_depth].indx] = NULL;
                        assert(upth[upp_depth].node->ecnt[upth[upp_depth].indx] == 0);
                        cur_unlink_cnt++;
                    }
                }

                if (i == cur_node_count) break;

                if (forward) do_btree_incr_path(upth, upp_depth);
                else         do_btree_decr_path(upth, upp_depth);

                if (s_posi.node != upth[upp_depth].node) {
                    if (cur_unlink_cnt > 0) {
                        do_btree_node_remove_null_items(&s_posi, forward, cur_unlink_cnt);
                        tot_unlink_cnt += cur_unlink_cnt; cur_unlink_cnt = 0;
                    }
                    s_posi = upth[upp_depth];
                    par_node_count += 1;
                }
            }
            if (cur_unlink_cnt > 0) {
                do_btree_node_remove_null_items(&s_posi, forward, cur_unlink_cnt);
                tot_unlink_cnt += cur_unlink_cnt;
                par_node_count += 1;
            }
            if (tot_unlink_cnt > 0 && info->stotal > 0) { /* apply memory space */
                size_t stotal;
                if (btree_depth > 0) stotal = tot_unlink_cnt * slabs_space_size(sizeof(btree_indx_node));
                else                 stotal = tot_unlink_cnt * slabs_space_size(sizeof(btree_leaf_node));
                do_coll_space_decr((coll_meta_info *)info, ITEM_TYPE_BTREE, stotal);
            }
        }
        btree_depth += 1;
        cur_node_count = par_node_count;
    }
    if (btree_position_debug) {
        do_btree_consistency_check(info->root, info->ccnt, true);
    }
}

static void do_btree_elem_unlink(btree_meta_info *info, btree_elem_posi *path,
                                 enum elem_delete_cause cause)
{
    btree_elem_posi *posi = &path[0];
    btree_elem_item *elem = BTREE_GET_ELEM_ITEM(posi->node, posi->indx);
    int i;

    if (info->stotal > 0) { /* apply memory space */
        size_t stotal = slabs_space_size(do_btree_elem_ntotal(elem));
        do_coll_space_decr((coll_meta_info *)info, ITEM_TYPE_BTREE, stotal);
    }

    CLOG_BTREE_ELEM_DELETE(info, elem, cause);

    if (elem->refcount > 0) {
        elem->status = BTREE_ITEM_STATUS_UNLINK;
    } else  {
        elem->status = BTREE_ITEM_STATUS_FREE;
        do_btree_elem_free(elem);
    }

    /* remove the element from the leaf node */
    btree_indx_node *node = posi->node;
    for (i = posi->indx+1; i < node->used_count; i++) {
        node->item[i-1] = node->item[i];
    }
    node->item[node->used_count-1] = NULL;
    node->used_count--;
    /* decrement element count in upper nodes */
    for (i = 1; i <= info->root->ndepth; i++) {
        path[i].node->ecnt[path[i].indx]--;
    }
    info->ccnt--;

    if (node->used_count < (BTREE_ITEM_COUNT/2)) {
        do_btree_node_merge(info, path, true, 1);
    }
}

static void do_btree_elem_replace(btree_meta_info *info,
                                  btree_elem_posi *posi, btree_elem_item *new_elem)
{
    btree_elem_item *old_elem = BTREE_GET_ELEM_ITEM(posi->node, posi->indx);
    size_t old_stotal;
    size_t new_stotal;

    old_stotal = slabs_space_size(do_btree_elem_ntotal(old_elem));
    new_stotal = slabs_space_size(do_btree_elem_ntotal(new_elem));

    CLOG_BTREE_ELEM_INSERT(info, old_elem, new_elem);

    if (old_elem->refcount > 0) {
        old_elem->status = BTREE_ITEM_STATUS_UNLINK;
    } else  {
        old_elem->status = BTREE_ITEM_STATUS_FREE;
        do_btree_elem_free(old_elem);
    }

    new_elem->status = BTREE_ITEM_STATUS_USED;
    posi->node->item[posi->indx] = new_elem;

    if (new_stotal != old_stotal) { /* apply memory space */
        assert(info->stotal > 0);
        if (new_stotal > old_stotal)
            do_coll_space_incr((coll_meta_info *)info, ITEM_TYPE_BTREE, (new_stotal-old_stotal));
        else
            do_coll_space_decr((coll_meta_info *)info, ITEM_TYPE_BTREE, (old_stotal-new_stotal));
    }
}

static ENGINE_ERROR_CODE do_btree_elem_update(btree_meta_info *info,
                                              const int bkrtype, const bkey_range *bkrange,
                                              const eflag_update *eupdate,
                                              const char *value, const uint32_t nbytes,
                                              const void *cookie)
{
    btree_elem_posi  posi;
    btree_elem_item *elem;
    unsigned char *ptr;
    uint32_t real_nbkey;
    uint32_t new_neflag;
    uint32_t new_nbytes;

    if (info->root == NULL) {
        return ENGINE_ELEM_ENOENT;
    }

    elem = do_btree_find_first(info->root, bkrtype, bkrange, &posi, false);
    if (elem == NULL) {
        return ENGINE_ELEM_ENOENT;
    }

    assert(posi.bkeq == true);

    /* check eflag update validation check */
    if (eupdate != NULL && eupdate->neflag > 0 && eupdate->bitwop < BITWISE_OP_MAX) {
        if (eupdate->fwhere >= elem->neflag || eupdate->neflag > (elem->neflag-eupdate->fwhere)) {
            return ENGINE_EBADEFLAG;
        }
    }

    real_nbkey = BTREE_REAL_NBKEY(elem->nbkey);
    new_neflag = (eupdate == NULL || eupdate->bitwop < BITWISE_OP_MAX ? elem->neflag : eupdate->neflag);
    new_nbytes = (value == NULL ? elem->nbytes : nbytes);

    if (elem->refcount == 0 && (elem->neflag+elem->nbytes) == (new_neflag+new_nbytes)) {
        /* old body size == new body size */
        /* do in-place update */
        if (eupdate != NULL) {
            if (eupdate->bitwop < BITWISE_OP_MAX) {
                ptr = elem->data + real_nbkey + eupdate->fwhere;
                (*BINARY_BITWISE_OP[eupdate->bitwop])(ptr, eupdate->eflag, eupdate->neflag, ptr);
            } else {
                if (eupdate->neflag > 0) {
                    memcpy(elem->data + real_nbkey, eupdate->eflag, eupdate->neflag);
                }
                elem->neflag = eupdate->neflag;
            }
        }
        if (value != NULL) {
            memcpy(elem->data + real_nbkey + elem->neflag, value, nbytes);
            elem->nbytes = nbytes;
        }
        CLOG_BTREE_ELEM_INSERT(info, elem, elem);
    } else {
        /* old body size != new body size */
#ifdef ENABLE_STICKY_ITEM
         /* sticky memory limit check */
         if (IS_STICKY_COLLFLG(info)) {
             if ((elem->neflag + elem->nbytes) < (new_neflag + new_nbytes)) {
                 if (do_item_sticky_overflowed())
                     return ENGINE_ENOMEM;
             }
         }
#endif

        btree_elem_item *new_elem = do_btree_elem_alloc(elem->nbkey, new_neflag, new_nbytes, cookie);
        if (new_elem == NULL) {
            return ENGINE_ENOMEM;
        }

        /* build the new element */
        memcpy(new_elem->data, elem->data, real_nbkey);

        if (eupdate == NULL || eupdate->bitwop < BITWISE_OP_MAX) {
            if (elem->neflag > 0) {
                memcpy(new_elem->data + real_nbkey, elem->data + real_nbkey, elem->neflag);
            }
            if (eupdate != NULL) {
                ptr = new_elem->data + real_nbkey + eupdate->fwhere;
                (*BINARY_BITWISE_OP[eupdate->bitwop])(ptr, eupdate->eflag, eupdate->neflag, ptr);
            }
        } else {
            if (eupdate->neflag > 0) {
                memcpy(new_elem->data + real_nbkey, eupdate->eflag, eupdate->neflag);
            }
        }

        ptr = new_elem->data + real_nbkey + new_elem->neflag;
        if (value != NULL) {
            memcpy(ptr, value, nbytes);
        } else {
            memcpy(ptr, elem->data + real_nbkey + elem->neflag, elem->nbytes);
        }

        do_btree_elem_replace(info, &posi, new_elem);
    }

    return ENGINE_SUCCESS;
}

#ifdef BTREE_DELETE_NO_MERGE
static int do_btree_elem_delete_fast(btree_meta_info *info,
                                     btree_elem_posi *path, const uint32_t count)
{
    btree_indx_node *node;
    btree_elem_item *elem;
    int i, delcnt=0;
    int cur_depth;

    if (info->root == NULL) {
        return 0;
    }
    assert(info->root->ndepth < BTREE_MAX_DEPTH);

    if (path[0].node == NULL) {
        path[0].node = do_btree_get_first_leaf(info->root, path);
        cur_depth = 0;
    } else {
        cur_depth = path[0].indx; /* it's used to keep btree depth on delete */
    }

    node = path[cur_depth].node;
    while (node != NULL) {
        /* delete element items or lower nodes */
        if (node->ndepth == 0) { /* leaf node */
            for (i = 0; i < node->used_count; i++) {
                elem = (btree_elem_item *)node->item[i];
                if (elem->refcount > 0) {
                    elem->status = BTREE_ITEM_STATUS_UNLINK;
                } else {
                    elem->status = BTREE_ITEM_STATUS_FREE;
                    do_btree_elem_free(elem);
                }
            }
        } else {
            for (i = 0; i < node->used_count; i++) {
                do_btree_node_free(node->item[i]);
            }
        }
        delcnt += node->used_count;

        /* get the next node */
        node = node->next;
        if (node == NULL && cur_depth < info->root->ndepth) {
            cur_depth += 1;
            node = path[cur_depth].node;
        }

        /* check if current deletion should be stopped */
        if (count > 0 && delcnt >= count) {
            path[cur_depth].node = node;
            path[0].indx = cur_depth;
            break;
        }
    }
    if (node == NULL) {
        info->root = NULL;
        info->ccnt = 0;
        if (info->stotal > 0) {
            do_coll_space_decr((coll_meta_info *)info, ITEM_TYPE_BTREE, info->stotal);
        }
    }
    return delcnt;
}
#endif

static uint32_t do_btree_elem_delete(btree_meta_info *info,
                                     const int bkrtype, const bkey_range *bkrange,
                                     const eflag_filter *efilter, const uint32_t offset,
                                     const uint32_t count, uint32_t *opcost,
                                     enum elem_delete_cause cause)
{
    btree_indx_node *root = info->root;
    btree_elem_item *elem;
    btree_elem_posi path[BTREE_MAX_DEPTH];
    uint32_t tot_found = 0; /* found count */

    if (opcost) *opcost = 0;
    if (root == NULL) return 0;

    assert(root->ndepth < BTREE_MAX_DEPTH);
    elem = do_btree_find_first(root, bkrtype, bkrange, path, true);
    if (elem == NULL) return 0;

    if (bkrtype == BKEY_RANGE_TYPE_SIN) {
        assert(path[0].bkeq == true);
        if (opcost) *opcost += 1;
        if (offset == 0 && (efilter == NULL || do_btree_elem_filter(elem, efilter))) {
            /* cause == ELEM_DELETE_NORMAL */
            do_btree_elem_unlink(info, path, cause);
            tot_found = 1;
        }
    } else {
        btree_elem_posi upth[BTREE_MAX_DEPTH]; /* upper node path */
        btree_elem_posi c_posi = path[0];
        btree_elem_posi s_posi = c_posi; /* save the current posi */
        size_t   tot_space = 0;
        uint32_t cur_found = 0;
        uint32_t node_cnt = 1;
        uint32_t skip_cnt = 0;
        int i;
        bool forward = (bkrtype == BKEY_RANGE_TYPE_ASC ? true : false);

        CLOG_ELEM_DELETE_BEGIN((coll_meta_info*)info, count, cause);
        /* prepare upper node path
         * used to incr/decr element counts in upper nodes.
         */
        for (i = 1; i <= root->ndepth; i++) {
            upth[i] = path[i];
        }
        /* clear the bkeq flag of current posi */
        c_posi.bkeq = false;

        do {
            if (opcost) *opcost += 1;
            if (efilter == NULL || do_btree_elem_filter(elem, efilter)) {
                if (skip_cnt < offset) {
                    skip_cnt++;
                } else {
                    tot_space += slabs_space_size(do_btree_elem_ntotal(elem));

                    CLOG_BTREE_ELEM_DELETE(info, elem, cause);
                    if (elem->refcount > 0) {
                        elem->status = BTREE_ITEM_STATUS_UNLINK;
                    } else {
                        elem->status = BTREE_ITEM_STATUS_FREE;
                        do_btree_elem_free(elem);
                    }
                    c_posi.node->item[c_posi.indx] = NULL;

                    cur_found++;
                    if (count > 0 && (tot_found+cur_found) >= count) break;
                }
            }

            /* get the next element */
            if (c_posi.bkeq == true) {
                elem = NULL; /* reached to the end of bkey range */
            } else {
                elem = (forward ? do_btree_find_next(&c_posi, bkrange)
                                : do_btree_find_prev(&c_posi, bkrange));
            }
            if (elem == NULL) break;

            if (s_posi.node != c_posi.node) {
                node_cnt += 1;
                if (cur_found > 0) {
                    do_btree_node_remove_null_items(&s_posi, forward, cur_found);
                    /* decrement element count in upper nodes */
                    for (i = 1; i <= root->ndepth; i++) {
                        assert(upth[i].node->ecnt[upth[i].indx] >= cur_found);
                        upth[i].node->ecnt[upth[i].indx] -= cur_found;
                    }
                    tot_found += cur_found;
                    cur_found = 0;
                }
                if (root->ndepth > 0) {
                    /* adjust upper node path */
                    if (forward) do_btree_incr_path(upth, 1);
                    else         do_btree_decr_path(upth, 1);
                }
                s_posi = c_posi;
            }
        } while (elem != NULL);

        if (cur_found > 0) {
            do_btree_node_remove_null_items(&s_posi, forward, cur_found);
            /* decrement element count in upper nodes */
            for (i = 1; i <= root->ndepth; i++) {
                assert(upth[i].node->ecnt[upth[i].indx] >= cur_found);
                upth[i].node->ecnt[upth[i].indx] -= cur_found;
            }
            tot_found += cur_found;
        }

        if (tot_found > 0) {
            info->ccnt -= tot_found;
            if (info->stotal > 0) { /* apply memory space */
                /* The btree might have been unlinked from hash table.
                 * If then, the btree doesn't have prefix info and has stotal of 0.
                 * So, do not need to descrese space total info.
                 */
                assert(tot_space <= info->stotal);
                do_coll_space_decr((coll_meta_info *)info, ITEM_TYPE_BTREE, tot_space);
            }
            do_btree_node_merge(info, path, forward, node_cnt);
        }
        CLOG_ELEM_DELETE_END((coll_meta_info*)info, cause);
    }
    if (tot_found > 0) {
        CLOG_BTREE_ELEM_DELETE_LOGICAL(info, bkrange, efilter, offset, count, cause);
    }
    return tot_found;
}

#if 0 /* Might be used later */
static inline void get_bkey_full_range(const int bktype, const bool ascend, bkey_range *bkrange)
{
    if (bktype == BKEY_TYPE_BINARY) {
        if (ascend) {
            memcpy(bkrange->from_bkey, bkey_binary_min, MIN_BKEY_LENG);
            memcpy(bkrange->to_bkey,   bkey_binary_max, MAX_BKEY_LENG);
            bkrange->from_nbkey = MIN_BKEY_LENG;
            bkrange->to_nbkey   = MAX_BKEY_LENG;
        } else {
            memcpy(bkrange->from_bkey, bkey_binary_max, MAX_BKEY_LENG);
            memcpy(bkrange->to_bkey,   bkey_binary_min, MIN_BKEY_LENG);
            bkrange->from_nbkey = MAX_BKEY_LENG;
            bkrange->to_nbkey   = MIN_BKEY_LENG;
        }
    } else { /* bktype == BKEY_TYPE_UINT64 or BKEY_TYPE_UNKNOWN */
        if (ascend) {
            memcpy(bkrange->from_bkey, (void*)&bkey_uint64_min, sizeof(uint64_t));
            memcpy(bkrange->to_bkey,   (void*)&bkey_uint64_max, sizeof(uint64_t));
        } else {
            memcpy(bkrange->from_bkey, (void*)&bkey_uint64_max, sizeof(uint64_t));
            memcpy(bkrange->to_bkey,   (void*)&bkey_uint64_min, sizeof(uint64_t));
        }
        bkrange->from_nbkey = bkrange->to_nbkey = 0;
    }
}
#endif

static ENGINE_ERROR_CODE do_btree_overflow_check(btree_meta_info *info, btree_elem_item *elem,
                                                 int *overflow_type)
{
    /* info->ccnt >= 1 */
    btree_elem_item *min_bkey_elem = NULL;
    btree_elem_item *max_bkey_elem = NULL;
    int32_t real_mcnt = (info->mcnt == -1 ? max_btree_size : info->mcnt);

    /* step 1: overflow check on max bkey range */
    if (info->maxbkeyrange.len != BKEY_NULL) {
        bkey_t newbkeyrange;

        min_bkey_elem = do_btree_get_first_elem(info->root);
        max_bkey_elem = do_btree_get_last_elem(info->root);

        if (BKEY_ISLT(elem->data, elem->nbkey, min_bkey_elem->data, min_bkey_elem->nbkey))
        {
            newbkeyrange.len = info->maxbkeyrange.len;
            BKEY_DIFF(max_bkey_elem->data, max_bkey_elem->nbkey, elem->data, elem->nbkey,
                      newbkeyrange.len, newbkeyrange.val);
            if (BKEY_ISGT(newbkeyrange.val, newbkeyrange.len, info->maxbkeyrange.val, info->maxbkeyrange.len))
            {
                if (info->ovflact == OVFL_LARGEST_TRIM || info->ovflact == OVFL_LARGEST_SILENT_TRIM)
                    *overflow_type = OVFL_TYPE_RANGE;
                else /* OVFL_SMALLEST_TRIM || OVFL_SMALLEST_SILENT_TRIM || OVFL_ERROR */
                    return ENGINE_EBKEYOOR;
            }
        }
        else if (BKEY_ISGT(elem->data, elem->nbkey, max_bkey_elem->data, max_bkey_elem->nbkey))
        {
            newbkeyrange.len = info->maxbkeyrange.len;
            BKEY_DIFF(elem->data, elem->nbkey, min_bkey_elem->data, min_bkey_elem->nbkey,
                      newbkeyrange.len, newbkeyrange.val);
            if (BKEY_ISGT(newbkeyrange.val, newbkeyrange.len, info->maxbkeyrange.val, info->maxbkeyrange.len))
            {
                if (info->ovflact == OVFL_SMALLEST_TRIM || info->ovflact == OVFL_SMALLEST_SILENT_TRIM)
                    *overflow_type = OVFL_TYPE_RANGE;
                else /* OVFL_LARGEST_TRIM || OVFL_LARGEST_SILENT_TRIM || OVFL_ERROR */
                    return ENGINE_EBKEYOOR;
            }
        }
    }

    /* step 2: overflow check on max element count */
    if (info->ccnt >= real_mcnt && *overflow_type == OVFL_TYPE_NONE) {
        if (info->ovflact == OVFL_ERROR) {
            return ENGINE_EOVERFLOW;
        }
        if (info->ovflact == OVFL_SMALLEST_TRIM || info->ovflact == OVFL_SMALLEST_SILENT_TRIM) {
            if (min_bkey_elem == NULL)
                min_bkey_elem = do_btree_get_first_elem(info->root);
            if (BKEY_ISLT(elem->data, elem->nbkey, min_bkey_elem->data, min_bkey_elem->nbkey)) {
                if (info->ovflact == OVFL_SMALLEST_TRIM) {
                    /* It means the implicit trim. */
                    info->mflags |= COLL_META_FLAG_TRIMMED; // set trimmed
                }
                return ENGINE_EBKEYOOR;
            }
        } else { /* OVFL_LARGEST_TRIM || OVFL_LARGEST_SILENT_TRIM */
            if (max_bkey_elem == NULL)
                max_bkey_elem = do_btree_get_last_elem(info->root);
            if (BKEY_ISGT(elem->data, elem->nbkey, max_bkey_elem->data, max_bkey_elem->nbkey)) {
                if (info->ovflact == OVFL_LARGEST_TRIM) {
                    /* It means the implicit trim. */
                    info->mflags |= COLL_META_FLAG_TRIMMED; // set trimmed
                }
                return ENGINE_EBKEYOOR;
            }
        }
        *overflow_type = OVFL_TYPE_COUNT;
    }

    return ENGINE_SUCCESS;
}

static void do_btree_overflow_trim(btree_meta_info *info,
                                   btree_elem_item *elem, const int overflow_type,
                                   btree_elem_item **trimmed_elems, uint32_t *trimmed_count)
{
    assert(info->ovflact == OVFL_SMALLEST_TRIM || info->ovflact == OVFL_SMALLEST_SILENT_TRIM ||
           info->ovflact == OVFL_LARGEST_TRIM  || info->ovflact == OVFL_LARGEST_SILENT_TRIM);

    if (overflow_type == OVFL_TYPE_RANGE) {
        btree_elem_item *edge_elem;
        uint32_t del_count;
        int      bkrtype;
        bkey_range bkrange_space;
        if (info->ovflact == OVFL_SMALLEST_TRIM || info->ovflact == OVFL_SMALLEST_SILENT_TRIM) {
            /* bkey range that must be trimmed.
             * => min bkey ~ (new max bkey - maxbkeyrange - 1)
             */
            /* from bkey */
            edge_elem = do_btree_get_first_elem(info->root); /* min bkey elem */
            bkrange_space.from_nbkey = edge_elem->nbkey;
            BKEY_COPY(edge_elem->data, edge_elem->nbkey, bkrange_space.from_bkey);
            /* to bkey */
            bkrange_space.to_nbkey = info->maxbkeyrange.len;
            BKEY_DIFF(elem->data, elem->nbkey,
                      info->maxbkeyrange.val, info->maxbkeyrange.len,
                      bkrange_space.to_nbkey, bkrange_space.to_bkey);
            BKEY_DECR(bkrange_space.to_bkey, bkrange_space.to_nbkey);
        } else {
            /* bkey range that must be trimmed.
             * => (new min bkey + maxbkeyrange + 1) ~ max bkey
             * => max bkey - (max bkey - new min bkey - maxbkeyrange - 1) ~ max bkey
             */
            /* from bkey */
            edge_elem = do_btree_get_last_elem(info->root);  /* max bkey elem */
            bkrange_space.from_nbkey = info->maxbkeyrange.len;
            BKEY_DIFF(edge_elem->data, edge_elem->nbkey,
                      elem->data, elem->nbkey,
                      bkrange_space.from_nbkey, bkrange_space.from_bkey);
            BKEY_DIFF(bkrange_space.from_bkey, bkrange_space.from_nbkey,
                      info->maxbkeyrange.val, info->maxbkeyrange.len,
                      bkrange_space.from_nbkey, bkrange_space.from_bkey);
            BKEY_DECR(bkrange_space.from_bkey, bkrange_space.from_nbkey);
            BKEY_DIFF(edge_elem->data, edge_elem->nbkey,
                      bkrange_space.from_bkey, bkrange_space.from_nbkey,
                      bkrange_space.from_nbkey, bkrange_space.from_bkey);
            /* to bkey */
            bkrange_space.to_nbkey = edge_elem->nbkey;
            BKEY_COPY(edge_elem->data, edge_elem->nbkey, bkrange_space.to_bkey);
        }
        bkrtype = do_btree_bkey_range_type(&bkrange_space);
        del_count = do_btree_elem_delete(info, bkrtype, &bkrange_space, NULL, 0,
                                         0, NULL, ELEM_DELETE_TRIM);
        assert(del_count > 0);
        assert(info->ccnt > 0);
        if (info->ovflact == OVFL_SMALLEST_TRIM || info->ovflact == OVFL_LARGEST_TRIM)
            info->mflags &= ~COLL_META_FLAG_TRIMMED; // clear trimmed
    } else { /* overflow_type == OVFL_TYPE_COUNT */
        assert(overflow_type == OVFL_TYPE_COUNT);

        btree_elem_posi delpath[BTREE_MAX_DEPTH];
        assert(info->root->ndepth < BTREE_MAX_DEPTH);
        if (info->ovflact == OVFL_SMALLEST_TRIM || info->ovflact == OVFL_SMALLEST_SILENT_TRIM) {
            delpath[0].node = do_btree_get_first_leaf(info->root, delpath);
            delpath[0].indx = 0;
        } else { /* info->ovflact == OVFL_LARGEST_TRIM or OVFL_LARGEST_SILENT_TRIM */
            delpath[0].node = do_btree_get_last_leaf(info->root, delpath);
            delpath[0].indx = delpath[0].node->used_count - 1;
        }
        if (trimmed_elems != NULL) {
            btree_elem_item *edge_elem = BTREE_GET_ELEM_ITEM(delpath[0].node, delpath[0].indx);
            edge_elem->refcount++;
            *trimmed_elems = edge_elem;
            *trimmed_count = 1;
        }
        do_btree_elem_unlink(info, delpath, ELEM_DELETE_TRIM);
        if (info->ovflact == OVFL_SMALLEST_TRIM || info->ovflact == OVFL_LARGEST_TRIM)
            info->mflags |= COLL_META_FLAG_TRIMMED; // set trimmed
    }
}

static ENGINE_ERROR_CODE do_btree_elem_link(btree_meta_info *info, btree_elem_item *elem,
                                            const bool replace_if_exist, bool *replaced,
                                            btree_elem_item **trimmed_elems, uint32_t *trimmed_count,
                                            const void *cookie)
{
    btree_elem_posi path[BTREE_MAX_DEPTH];
    int ovfl_type = OVFL_TYPE_NONE;
    ENGINE_ERROR_CODE res;

    if (replaced) *replaced = false;

    assert(info->root->ndepth < BTREE_MAX_DEPTH);
    res = do_btree_find_insposi(info->root, elem->data, elem->nbkey, path);
    if (res == ENGINE_SUCCESS) {
#ifdef ENABLE_STICKY_ITEM
        /* sticky memory limit check */
        if (IS_STICKY_COLLFLG(info)) {
            if (do_item_sticky_overflowed())
                return ENGINE_ENOMEM;
        }
#endif

        /* If the leaf node is full of elements, split it ahead. */
        if (path[0].node->used_count >= BTREE_ITEM_COUNT) {
            res = do_btree_node_split(info, path, cookie);
            if (res != ENGINE_SUCCESS) {
                return res;
            }
        }

        if (info->ccnt > 0) {
            /* overflow check */
            res = do_btree_overflow_check(info, elem, &ovfl_type);
            if (res != ENGINE_SUCCESS) {
                return res;
            }
        } else { /* info->ccnt == 0 */
            /* set bkey type */
            if (elem->nbkey == 0)
                info->bktype = BKEY_TYPE_UINT64;
            else
                info->bktype = BKEY_TYPE_BINARY;
        }

        CLOG_BTREE_ELEM_INSERT(info, NULL, elem);

        /* insert the element into the leaf page */
        elem->status = BTREE_ITEM_STATUS_USED;
        if (path[0].indx < path[0].node->used_count) {
            for (int i = (path[0].node->used_count-1); i >= path[0].indx; i--) {
                path[0].node->item[i+1] = path[0].node->item[i];
            }
        }
        path[0].node->item[path[0].indx] = elem;
        path[0].node->used_count++;
        /* increment element count in upper nodes */
        for (int i = 1; i <= info->root->ndepth; i++) {
            path[i].node->ecnt[path[i].indx]++;
        }
        info->ccnt++;

        if (1) { /* apply memory space */
            size_t stotal = slabs_space_size(do_btree_elem_ntotal(elem));
            do_coll_space_incr((coll_meta_info *)info, ITEM_TYPE_BTREE, stotal);
        }

        if (ovfl_type != OVFL_TYPE_NONE) {
            do_btree_overflow_trim(info, elem, ovfl_type, trimmed_elems, trimmed_count);
        }
    }
    else if (res == ENGINE_ELEM_EEXISTS) {
        if (replace_if_exist) {
#ifdef ENABLE_STICKY_ITEM
            /* sticky memory limit check */
            if (IS_STICKY_COLLFLG(info)) {
                btree_elem_item *find = BTREE_GET_ELEM_ITEM(path[0].node, path[0].indx);
                if ((find->neflag + find->nbytes) < (elem->neflag + elem->nbytes)) {
                    if (do_item_sticky_overflowed())
                        return ENGINE_ENOMEM;
                }
            }
#endif

            do_btree_elem_replace(info, &path[0], elem);
            if (replaced) *replaced = true;
            res = ENGINE_SUCCESS;
        }
    }
    return res;
}

static bool do_btree_overlapped_with_trimmed_space(btree_meta_info *info,
                                                   btree_elem_posi *posi, const int bkrtype)
{
    assert((info->mflags & COLL_META_FLAG_TRIMMED) != 0);
    bool overlapped = false;

    switch (info->ovflact) {
      case OVFL_SMALLEST_TRIM:
           if (posi->node == NULL) {
               if (posi->indx == BTREE_ITEM_COUNT) overlapped = true;
           } else {
               /* the bkey of the found elem isn't same with the from_bkey of bkey range */
               assert(posi->node->ndepth == 0); /* leaf node */
               if (posi->node->prev == NULL && posi->indx == 0 /* the first element */
                   && bkrtype == BKEY_RANGE_TYPE_ASC) overlapped = true;
           }
           break;
      case OVFL_LARGEST_TRIM:
           if (posi->node == NULL) {
               if (posi->indx == 0) overlapped = true;
           } else {
               /* the bkey of the found elem isn't same with the from_bkey of bkey range */
               assert(posi->node->ndepth == 0); /* leaf node */
               if (posi->node->next == NULL && posi->indx == (posi->node->used_count-1) /* the last element */
                   && bkrtype == BKEY_RANGE_TYPE_DSC) overlapped = true;
           }
           break;
    }
    return overlapped;
}

static uint32_t do_btree_elem_get(btree_meta_info *info,
                                  const int bkrtype, const bkey_range *bkrange,
                                  const eflag_filter *efilter,
                                  const uint32_t offset, const uint32_t count, const bool delete,
                                  btree_elem_item **elem_array,
                                  uint32_t *opcost, bool *potentialbkeytrim)
{
    assert(info->root);
    btree_indx_node *root = info->root;
    btree_elem_item *elem;
    btree_elem_posi path[BTREE_MAX_DEPTH];
    uint32_t tot_found = 0; /* found count */

    if (opcost) *opcost = 0;
    *potentialbkeytrim = false;

    assert(root->ndepth < BTREE_MAX_DEPTH);
    elem = do_btree_find_first(root, bkrtype, bkrange, path, delete);
    if (elem == NULL) {
        if ((info->mflags & COLL_META_FLAG_TRIMMED) != 0) {
            if (do_btree_overlapped_with_trimmed_space(info, &path[0], bkrtype))
                *potentialbkeytrim = true;
        }
        return 0;
    }

    if (bkrtype == BKEY_RANGE_TYPE_SIN) {
        assert(path[0].bkeq == true);
        if (opcost) *opcost += 1;
        if (offset == 0 && (efilter == NULL || do_btree_elem_filter(elem, efilter))) {
            elem->refcount++;
            elem_array[tot_found++] = elem;
            if (delete) {
                do_btree_elem_unlink(info, path, ELEM_DELETE_NORMAL);
            }
        }
    } else {
        btree_elem_posi upth[BTREE_MAX_DEPTH]; /* upper node path */
        btree_elem_posi c_posi = path[0];
        btree_elem_posi s_posi = c_posi; /* save the current posi */
        size_t   tot_space = 0;
        uint32_t cur_found = 0;
        uint32_t node_cnt = 1;
        uint32_t skip_cnt = 0;
        int i;
        bool forward = (bkrtype == BKEY_RANGE_TYPE_ASC ? true : false);

        /* check if start position might be trimmed */
        if (c_posi.bkeq == false && (info->mflags & COLL_META_FLAG_TRIMMED) != 0) {
            if (do_btree_overlapped_with_trimmed_space(info, &c_posi, bkrtype))
                *potentialbkeytrim = true;
        }

        if (delete) {
            CLOG_ELEM_DELETE_BEGIN((coll_meta_info*)info, count, ELEM_DELETE_NORMAL);
            /* prepare upper node path
             * used to incr/decr element counts  in upper nodes.
             */
            for (i = 1; i <= root->ndepth; i++) {
                upth[i] = path[i];
            }
        }
        /* clear the bkeq flag of current posi */
        c_posi.bkeq = false;

        do {
            if (opcost) *opcost += 1;
            if (efilter == NULL || do_btree_elem_filter(elem, efilter)) {
                if (skip_cnt < offset) {
                    skip_cnt++;
                } else {
                    elem->refcount++;
                    elem_array[tot_found+cur_found] = elem;
                    if (delete) {
                        tot_space += slabs_space_size(do_btree_elem_ntotal(elem));
                        elem->status = BTREE_ITEM_STATUS_UNLINK;
                        c_posi.node->item[c_posi.indx] = NULL;
                        CLOG_BTREE_ELEM_DELETE(info, elem, ELEM_DELETE_NORMAL);
                    }
                    cur_found++;
                    if (count > 0 && (tot_found+cur_found) >= count) break;
                }
            }

            /* get the next element */
            if (c_posi.bkeq == true) {
                elem = NULL; /* reached to the end of bkey range */
            } else {
                elem = (forward ? do_btree_find_next(&c_posi, bkrange)
                                : do_btree_find_prev(&c_posi, bkrange));
            }
            if (elem == NULL) break;

            if (s_posi.node != c_posi.node) {
                node_cnt += 1;
                if (cur_found > 0) {
                    if (delete) {
                        do_btree_node_remove_null_items(&s_posi, forward, cur_found);
                        /* decrement element count in upper nodes */
                        for (i = 1; i <= root->ndepth; i++) {
                            assert(upth[i].node->ecnt[upth[i].indx] >= cur_found);
                            upth[i].node->ecnt[upth[i].indx] -= cur_found;
                        }
                    }
                    tot_found += cur_found;
                    cur_found = 0;
                }
                if (delete && root->ndepth > 0) {
                    /* adjust upper node path */
                    if (forward) do_btree_incr_path(upth, 1);
                    else         do_btree_decr_path(upth, 1);
                }
                s_posi = c_posi;
            }
        } while (elem != NULL);

        if (cur_found > 0) {
            if (delete) {
                do_btree_node_remove_null_items(&s_posi, forward, cur_found);
                /* decrement element count in upper nodes */
                for (i = 1; i <= root->ndepth; i++) {
                    assert(upth[i].node->ecnt[upth[i].indx] >= cur_found);
                    upth[i].node->ecnt[upth[i].indx] -= cur_found;
                }
            }
            tot_found += cur_found;
        }

        if (delete && tot_found > 0) { /* apply memory space */
            info->ccnt -= tot_found;
            assert(tot_space <= info->stotal);
            do_coll_space_decr((coll_meta_info *)info, ITEM_TYPE_BTREE, tot_space);
            do_btree_node_merge(info, path, forward, node_cnt);
        }

        /* check if end position might be trimmed */
        if (c_posi.node == NULL && (info->mflags & COLL_META_FLAG_TRIMMED) != 0) {
            if (do_btree_overlapped_with_trimmed_space(info, &c_posi, bkrtype))
                *potentialbkeytrim = true;
        }

        if (delete) {
            CLOG_ELEM_DELETE_END((coll_meta_info*)info, ELEM_DELETE_NORMAL);
        }
    }
    if (delete && tot_found > 0) {
        CLOG_BTREE_ELEM_DELETE_LOGICAL(info, bkrange, efilter, offset, count,
                                       ELEM_DELETE_NORMAL);
    }
    return tot_found;
}

static uint32_t do_btree_elem_count(btree_meta_info *info,
                                    const int bkrtype, const bkey_range *bkrange,
                                    const eflag_filter *efilter, uint32_t *opcost)
{
    btree_elem_posi  posi;
    btree_elem_item *elem;
    uint32_t tot_found = 0; /* total found count */
    uint32_t tot_access = 0; /* total access count */

    if (info->root == NULL) {
        if (opcost)
            *opcost = 0;
        return 0;
    }

#ifdef BOP_COUNT_OPTIMIZE
    if (bkrtype != BKEY_RANGE_TYPE_SIN && efilter == NULL) {
        btree_elem_item *min_bkey_elem = do_btree_get_first_elem(info->root);
        btree_elem_item *max_bkey_elem = do_btree_get_last_elem(info->root);
        int min_comp, max_comp;
        if (bkrtype == BKEY_RANGE_TYPE_ASC) {
            min_comp = BKEY_COMP(bkrange->from_bkey, bkrange->from_nbkey,
                                 min_bkey_elem->data, min_bkey_elem->nbkey);
            max_comp = BKEY_COMP(bkrange->to_bkey, bkrange->to_nbkey,
                                 max_bkey_elem->data, max_bkey_elem->nbkey);
        } else { /* BKEY_RANGE_TYPE_DSC */
            min_comp = BKEY_COMP(bkrange->to_bkey, bkrange->to_nbkey,
                                 min_bkey_elem->data, min_bkey_elem->nbkey);
            max_comp = BKEY_COMP(bkrange->from_bkey, bkrange->from_nbkey,
                                 max_bkey_elem->data, max_bkey_elem->nbkey);
        }
        if (min_comp <= 0 && max_comp >= 0) {
            return info->ccnt;
        }
    }
#endif

    elem = do_btree_find_first(info->root, bkrtype, bkrange, &posi, false);
    if (elem != NULL) {
        if (bkrtype == BKEY_RANGE_TYPE_SIN) {
            assert(posi.bkeq == true);
            tot_access++;
            if (efilter == NULL || do_btree_elem_filter(elem, efilter))
                tot_found++;
        } else { /* BKEY_RANGE_TYPE_ASC || BKEY_RANGE_TYPE_DSC */
            bool forward = (bkrtype == BKEY_RANGE_TYPE_ASC ? true : false);
            posi.bkeq = false;
            do {
                tot_access++;
                if (efilter == NULL || do_btree_elem_filter(elem, efilter))
                    tot_found++;

                if (posi.bkeq == true) {
                    elem = NULL; break;
                }
                elem = (forward ? do_btree_find_next(&posi, bkrange)
                                : do_btree_find_prev(&posi, bkrange));
            } while (elem != NULL);
        }
    }
    if (opcost)
        *opcost = tot_access;
    return tot_found;
}

static ENGINE_ERROR_CODE do_btree_elem_insert(hash_item *it, btree_elem_item *elem,
                                              const bool replace_if_exist, bool *replaced,
                                              btree_elem_item **trimmed_elems,
                                              uint32_t *trimmed_count, const void *cookie)
{
    btree_meta_info *info = (btree_meta_info *)item_get_meta(it);
    ENGINE_ERROR_CODE ret;

    /* validation check: bkey type */
    if (info->ccnt > 0 || info->maxbkeyrange.len != BKEY_NULL) {
        if ((info->bktype == BKEY_TYPE_UINT64 && elem->nbkey >  0) ||
            (info->bktype == BKEY_TYPE_BINARY && elem->nbkey == 0)) {
            return ENGINE_EBADBKEY;
        }
    }

    /* Both sticky memory limit check and overflow check
     * are to be performed in the below do_btree_elem_link().
     */

    /* create the root node if it does not exist */
    bool new_root_flag = false;
    if (info->root == NULL) {
        btree_indx_node *r_node = do_btree_node_alloc(0, cookie);
        if (r_node == NULL) {
            return ENGINE_ENOMEM;
        }
        do_btree_node_link(info, r_node, NULL);
        new_root_flag = true;
    }

    /* insert the element */
    ret = do_btree_elem_link(info, elem, replace_if_exist, replaced,
                             trimmed_elems, trimmed_count, cookie);
    if (ret != ENGINE_SUCCESS) {
        if (new_root_flag) {
            do_btree_node_unlink(info, info->root, NULL);
        }
        return ret;
    }

    return ENGINE_SUCCESS;
}

static ENGINE_ERROR_CODE do_btree_elem_arithmetic(btree_meta_info *info,
                                                  const int bkrtype, const bkey_range *bkrange,
                                                  const bool increment, const bool create,
                                                  const uint64_t delta, const uint64_t initial,
                                                  const eflag_t *eflagp,
                                                  uint64_t *result, const void *cookie)
{
    ENGINE_ERROR_CODE ret;
    btree_elem_item *elem;
    btree_elem_posi  posi;
    uint64_t value;
    char     nbuf[128];
    int      nlen;
    uint32_t real_nbkey;

    if (info->root == NULL) {
        assert(create != true);
        return ENGINE_ELEM_ENOENT;
    }

    elem = do_btree_find_first(info->root, bkrtype, bkrange, &posi, false);
    if (elem == NULL) {
        if (create != true) return ENGINE_ELEM_ENOENT;

        if ((nlen = snprintf(nbuf, sizeof(nbuf), "%"PRIu64"\r\n", initial)) == -1) {
            return ENGINE_EINVAL;
        }

        elem = do_btree_elem_alloc(bkrange->from_nbkey,
                                   (eflagp == NULL || eflagp->len == EFLAG_NULL ? 0 : eflagp->len),
                                   nlen, cookie);
        if (elem == NULL) {
            return ENGINE_ENOMEM;
        }

        real_nbkey = BTREE_REAL_NBKEY(bkrange->from_nbkey);
        memcpy(elem->data, bkrange->from_bkey, real_nbkey);
        if (eflagp == NULL || eflagp->len == EFLAG_NULL) {
            memcpy(elem->data + real_nbkey, nbuf, nlen);
        } else {
            memcpy(elem->data + real_nbkey, eflagp->val, eflagp->len);
            memcpy(elem->data + real_nbkey + eflagp->len, nbuf, nlen);
        }

        ret = do_btree_elem_link(info, elem, false, NULL, NULL, NULL, cookie);
        if (ret != ENGINE_SUCCESS) {
            assert(ret != ENGINE_ELEM_EEXISTS);
            /* ENGINE_ENOMEM || ENGINE_BKEYOOR || ENGINE_OVERFLOW */
            do_btree_elem_free(elem);
        }
        *result = initial;
    } else {
        real_nbkey = BTREE_REAL_NBKEY(elem->nbkey);
        if (! safe_strtoull((const char*)elem->data + real_nbkey + elem->neflag, &value) || elem->nbytes == 2) {
            return ENGINE_EINVAL;
        }

        if (increment) {
            value += delta;
        } else {
            if (delta >= value) {
                value = 0;
            } else {
                value -= delta;
            }
        }
        if ((nlen = snprintf(nbuf, sizeof(nbuf), "%"PRIu64"\r\n", value)) == -1) {
            return ENGINE_EINVAL;
        }

        if (elem->refcount == 0 && elem->nbytes == nlen) {
            memcpy(elem->data + real_nbkey + elem->neflag, nbuf, elem->nbytes);
            CLOG_BTREE_ELEM_INSERT(info, elem, elem);
        } else {
#ifdef ENABLE_STICKY_ITEM
            /* Do not check sticky memory limit.
             * Because, the space difference is negligible.
             */
#endif
            btree_elem_item *new_elem = do_btree_elem_alloc(elem->nbkey, elem->neflag, nlen, cookie);
            if (new_elem == NULL) {
                return ENGINE_ENOMEM;
            }
            memcpy(new_elem->data, elem->data, real_nbkey + elem->neflag);
            memcpy(new_elem->data + real_nbkey + new_elem->neflag, nbuf, nlen);

            do_btree_elem_replace(info, &posi, new_elem);
        }
        ret = ENGINE_SUCCESS;
        *result = value;
    }
    return ret;
}

static int do_btree_posi_from_path(btree_meta_info *info,
                                   btree_elem_posi *path, ENGINE_BTREE_ORDER order)
{
    int d, i, bpos;

    bpos = path[0].indx;
    for (d = 1; d <= info->root->ndepth; d++) {
        for (i = 0; i < path[d].indx; i++) {
            bpos += path[d].node->ecnt[i];
        }
    }
    if (order == BTREE_ORDER_DESC) {
        bpos = info->ccnt - bpos - 1;
    }
    return bpos; /* btree position */
}

static int do_btree_posi_find(btree_meta_info *info,
                              const int bkrtype, const bkey_range *bkrange,
                              ENGINE_BTREE_ORDER order)
{
    btree_elem_posi  path[BTREE_MAX_DEPTH];
    btree_elem_item *elem;
    int bpos; /* btree position */

    if (info->root == NULL) return -1; /* not found */

    elem = do_btree_find_first(info->root, bkrtype, bkrange, path, true);
    if (elem != NULL) {
        assert(path[0].bkeq == true);
        bpos = do_btree_posi_from_path(info, path, order);
        assert(bpos >= 0);
    } else {
        bpos = -1; /* not found */
    }
    return bpos;
}

static int do_btree_elem_batch_get(btree_elem_posi posi, const int count,
                                   const bool forward, const bool reverse,
                                   btree_elem_item **elem_array)
{
    btree_elem_item *elem;
    int nfound = 0;
    while (nfound < count) {
        if (forward) do_btree_incr_posi(&posi);
        else         do_btree_decr_posi(&posi);
        if (posi.node == NULL) break;

        elem = BTREE_GET_ELEM_ITEM(posi.node, posi.indx);
        elem->refcount++;
        if (reverse) elem_array[count-nfound-1] = elem;
        else         elem_array[nfound] = elem;
        nfound += 1;
    }
    return nfound;
}

static int do_btree_posi_find_with_get(btree_meta_info *info,
                                       const int bkrtype, const bkey_range *bkrange,
                                       ENGINE_BTREE_ORDER order, const int count,
                                       btree_elem_item **elem_array,
                                       uint32_t *elem_count, uint32_t *elem_index)
{
    btree_elem_posi  path[BTREE_MAX_DEPTH];
    btree_elem_item *elem;
    int bpos = -1; /* NOT found */

    if (info->root == NULL) return -1; /* not found */

    elem = do_btree_find_first(info->root, bkrtype, bkrange, path, true);
    if (elem != NULL) {
        int ecnt, eidx;
        assert(path[0].bkeq == true);
        bpos = do_btree_posi_from_path(info, path, order);
        assert(bpos >= 0);

        ecnt = 1;                             /* elem count */
        eidx = (bpos < count) ? bpos : count; /* elem index in elem array */
        elem->refcount++;
        elem_array[eidx] = elem;

        if (order == BTREE_ORDER_ASC) {
            ecnt += do_btree_elem_batch_get(path[0], eidx,  false, true,  &elem_array[0]);
            assert((ecnt-1) == eidx);
            ecnt += do_btree_elem_batch_get(path[0], count, true,  false, &elem_array[eidx+1]);
        } else {
            ecnt += do_btree_elem_batch_get(path[0], eidx,  true,  true,  &elem_array[0]);
            assert((ecnt-1) == eidx);
            ecnt += do_btree_elem_batch_get(path[0], count, false, false, &elem_array[eidx+1]);
        }
        *elem_count = (uint32_t)ecnt;
        *elem_index = (uint32_t)eidx;
    }
    return bpos; /* btree_position */
}

static ENGINE_ERROR_CODE do_btree_elem_get_by_posi(btree_meta_info *info,
                                                   const int index, const uint32_t count, const bool forward,
                                                   btree_elem_item **elem_array, uint32_t *elem_count)
{
    btree_elem_posi  posi;
    btree_indx_node *node;
    btree_elem_item *elem;
    int i, tot_ecnt;
    uint32_t nfound; /* found count */

    if (info->root == NULL) return ENGINE_ELEM_ENOENT;

    node = info->root;
    tot_ecnt = 0;
    while (node->ndepth > 0) {
        for (i = 0; i < node->used_count; i++) {
            assert(node->ecnt[i] > 0);
            if ((tot_ecnt + node->ecnt[i]) > index) break;
            tot_ecnt += node->ecnt[i];
        }
        assert(i < node->used_count);
        node = (btree_indx_node *)node->item[i];
    }
    assert(node->ndepth == 0);
    posi.node = node;
    posi.indx = index-tot_ecnt;
    posi.bkeq = false;

    elem = BTREE_GET_ELEM_ITEM(posi.node, posi.indx);
    elem->refcount++;
    elem_array[0] = elem;
    nfound = 1;
    nfound += do_btree_elem_batch_get(posi, count-1, forward, false, &elem_array[nfound]);

    *elem_count = nfound;
    if (*elem_count > 0) {
        return ENGINE_SUCCESS;
    } else {
        return ENGINE_ELEM_ENOENT;
    }
}

#ifdef SUPPORT_BOP_SMGET
static inline int do_btree_comp_hkey(hash_item *it1, hash_item *it2)
{
    int cmp_res;
    if (it1->nkey == it2->nkey) {
        cmp_res = strncmp(item_get_key(it1), item_get_key(it2), it1->nkey);
    } else {
        if (it1->nkey < it2->nkey) {
            cmp_res = strncmp(item_get_key(it1), item_get_key(it2), it1->nkey);
            if (cmp_res == 0) cmp_res = -1;
        } else {
            cmp_res = strncmp(item_get_key(it1), item_get_key(it2), it2->nkey);
            if (cmp_res == 0) cmp_res =  1;
        }
    }
    return cmp_res;
}

/*** NOT USED CODE ***
static inline int do_comp_key_string(const char *key1, const int len1,
                                     const char *key2, const int len2)
{
    int res;
    if (len1 == len2) {
        retrun strncmp(key1, key2, len1);
    }
    if (len1 < len2) {
        res = strncmp(key1, key2, len1);
        if (res == 0) res = -1;
    } else {
        res = strncmp(key1, key2, len2);
        if (res == 0) res =  1;
    }
    return res;
}
**********************/

static btree_elem_item *do_btree_scan_next(btree_elem_posi *posi,
                             const int bkrtype, const bkey_range *bkrange)
{
    if (posi->bkeq == true)
        return NULL;

    if (bkrtype != BKEY_RANGE_TYPE_DSC) // ascending
        return do_btree_find_next(posi, bkrange);
    else // descending
        return do_btree_find_prev(posi, bkrange);
}

static void do_btree_smget_add_miss(smget_result_t *smres,
                                    uint16_t kidx, uint16_t erid)
{
    /* miss_kinfo: forward array */
    smres->miss_kinfo[smres->miss_count].kidx = kidx;
    smres->miss_kinfo[smres->miss_count].code = erid; /* error id */
    smres->miss_count++;
}

static void do_btree_smget_add_trim(smget_result_t *smres,
                                    uint16_t kidx, btree_elem_item *elem)
{
    /* trim_elems & trim_kinfo: backward array */
    assert(smres->trim_count < smres->keys_arrsz);
    smres->trim_elems[smres->keys_arrsz-1-smres->trim_count] = elem;
    smres->trim_kinfo[smres->keys_arrsz-1-smres->trim_count].kidx = kidx;
    //smres->trim_kinfo[smres->keys_arrsz-1-smres->trim_count].code = 0;
    smres->trim_count++;
}

#if 0 // JHPARK_SMGET_OFFSET_HANDLING
static bool do_btree_smget_check_trim(smget_result_t *smres)
{
    btree_elem_item *head_elem = smres->elem_array[0];
    btree_elem_item *trim_elem;
    bool valid = true;

    /* Check if all the trimmed elements(actually the last element before trim)
     * are behind the first found element of smget.
     */
    if (smres->ascending) {
        for (int i = 0; i < smres->trim_count; i++) {
            trim_elem = smres->trim_elems[smres->keys_arrsz-1-i];
            if (BKEY_COMP(trim_elem->data, trim_elem->nbkey,
                          head_elem->data, head_elem->nbkey) < 0) {
                valid = false; break;
            }
        }
    } else {
        for (int i = 0; i < smres->trim_count; i++) {
            trim_elem = smres->trim_elems[smres->keys_arrsz-1-i];
            if (BKEY_COMP(trim_elem->data, trim_elem->nbkey,
                          head_elem->data, head_elem->nbkey) > 0) {
                valid = false; break;
            }
        }
    }
    return valid;
}
#endif

static void do_btree_smget_adjust_trim(smget_result_t *smres)
{
    eitem       **new_trim_elems = &smres->elem_array[smres->elem_count];
    smget_emis_t *new_trim_kinfo = &smres->miss_kinfo[smres->miss_count];
    uint32_t      new_trim_count = 0;
    btree_elem_item *tail_elem = NULL;
    btree_elem_item *comp_elem;
    btree_elem_item *trim_elem;
    uint16_t         trim_kidx;
    int idx, res, pos, i;
    int left, right, mid;

    if (smres->elem_count == smres->elem_arrsz) {
        /* We found the elements as many as the requested count. In this case,
         * we might trim the trimmed keys if the bkey-before-trim is behind
         * the bkey of the last found element.
         */
        tail_elem = smres->elem_array[smres->elem_count-1];
    }

    for (idx = smres->trim_count-1; idx >= 0; idx--)
    {
        trim_elem = smres->trim_elems[smres->keys_arrsz-1-idx];
        trim_kidx = smres->trim_kinfo[smres->keys_arrsz-1-idx].kidx;
        /* check if the trim elem is valid */
        if (tail_elem != NULL) {
            res = BKEY_COMP(trim_elem->data, trim_elem->nbkey,
                            tail_elem->data, tail_elem->nbkey);
            if ((smres->ascending == true && res >= 0) ||
                (smres->ascending != true && res <= 0)) {
                continue; /* invalid trim */
            }
        }
        /* add the valid trim info in sorted arry */
        if (new_trim_count == 0) {
            pos = 0;
        } else {
            left  = 0;
            right = new_trim_count-1;
            while (left <= right) {
                mid = (left + right) / 2;
                comp_elem = new_trim_elems[mid];
                res = BKEY_COMP(trim_elem->data, trim_elem->nbkey,
                                comp_elem->data, comp_elem->nbkey);
                if (res == 0) {
                    right = mid; left = mid+1;
                    break;
                }
                if (smres->ascending) {
                    if (res < 0) right = mid-1;
                    else         left  = mid+1;
                } else {
                    if (res > 0) right = mid-1;
                    else         left  = mid+1;
                }
            }
            /* left: insertion position */
            for (i = new_trim_count-1; i >= left; i--) {
                new_trim_elems[i+1] = new_trim_elems[i];
                new_trim_kinfo[i+1] = new_trim_kinfo[i];
            }
            pos = left;
        }
        trim_elem->refcount++;
        new_trim_elems[pos] = trim_elem;
        new_trim_kinfo[pos].kidx = trim_kidx;
        new_trim_count++;
    }
    smres->trim_elems = new_trim_elems;
    smres->trim_kinfo = new_trim_kinfo;
    smres->trim_count = new_trim_count;
}

#ifdef JHPARK_OLD_SMGET_INTERFACE
static ENGINE_ERROR_CODE
do_btree_smget_scan_sort_old(token_t *key_array, const int key_count,
                             const int bkrtype, const bkey_range *bkrange,
                             const eflag_filter *efilter, const uint32_t req_count,
                             btree_scan_info *btree_scan_buf,
                             uint16_t *sort_sindx_buf, uint32_t *sort_sindx_cnt,
                             uint32_t *missed_key_array, uint32_t *missed_key_count)
{
    ENGINE_ERROR_CODE ret = ENGINE_SUCCESS;
    hash_item *it;
    btree_meta_info *info;
    btree_elem_item *elem, *comp;
    btree_elem_posi posi;
    uint16_t comp_idx;
    uint16_t curr_idx = 0;
    uint16_t free_idx = req_count;
    int sort_count = 0; /* sorted scan count */
    int k, i, cmp_res;
    int mid, left, right;
    bool ascending = (bkrtype != BKEY_RANGE_TYPE_DSC ? true : false);
    bool is_first;

    *missed_key_count = 0;

    for (k = 0; k < key_count; k++) {
        ret = do_btree_item_find(key_array[k].value, key_array[k].length, DO_UPDATE, &it);
        if (ret != ENGINE_SUCCESS) {
            if (ret == ENGINE_KEY_ENOENT) { /* key missed */
                missed_key_array[*missed_key_count] = k;
                *missed_key_count += 1;
                ret = ENGINE_SUCCESS; continue;
            }
            break; /* ret == ENGINE_EBADTYPE */
        }

        info = (btree_meta_info *)item_get_meta(it);
        if ((info->mflags & COLL_META_FLAG_READABLE) == 0) { /* unreadable collection */
            missed_key_array[*missed_key_count] = k;
            *missed_key_count += 1;
            do_item_release(it); continue;
        }
        if (info->ccnt == 0) { /* empty collection */
            do_item_release(it); continue;
        }
        if ((info->bktype == BKEY_TYPE_UINT64 && bkrange->from_nbkey >  0) ||
            (info->bktype == BKEY_TYPE_BINARY && bkrange->from_nbkey == 0)) {
            do_item_release(it);
            ret = ENGINE_EBADBKEY; break;
        }
        assert(info->root != NULL);

        elem = do_btree_find_first(info->root, bkrtype, bkrange, &posi, false);
        if (elem == NULL) { /* No elements within the bkey range */
            if ((info->mflags & COLL_META_FLAG_TRIMMED) != 0) {
                /* Some elements weren't cached because of overflow trim */
                if (do_btree_overlapped_with_trimmed_space(info, &posi, bkrtype)) {
                    do_item_release(it);
                    ret = ENGINE_EBKEYOOR; break;
                }
            }
            do_item_release(it);
            continue;
        }

        if (posi.bkeq == false && (info->mflags & COLL_META_FLAG_TRIMMED) != 0) {
            /* Some elements weren't cached because of overflow trim */
            if (do_btree_overlapped_with_trimmed_space(info, &posi, bkrtype)) {
                do_item_release(it);
                ret = ENGINE_EBKEYOOR; break;
            }
        }

        /* initialize for the next scan */
        is_first = true;
        posi.bkeq = false;

scan_next:
        if (is_first != true) {
            assert(elem != NULL);
            elem = do_btree_scan_next(&posi, bkrtype, bkrange);
            if (elem == NULL) {
                if (posi.node == NULL && (info->mflags & COLL_META_FLAG_TRIMMED) != 0) {
                    if (do_btree_overlapped_with_trimmed_space(info, &posi, bkrtype)) {
                        do_item_release(it);
                        ret = ENGINE_EBKEYOOR; break;
                    }
                }
                do_item_release(it);
                continue;
            }
        }
        is_first = false;

        if (efilter != NULL && !do_btree_elem_filter(elem, efilter)) {
            goto scan_next;
        }

        /* found the item */
        btree_scan_buf[curr_idx].it   = it;
        btree_scan_buf[curr_idx].posi = posi;
        btree_scan_buf[curr_idx].kidx = k;

        /* add the current scan into the scan sort buffer */
        if (sort_count == 0) {
            sort_sindx_buf[sort_count++] = curr_idx;
            curr_idx += 1;
            continue;
        }

        if (sort_count >= req_count) {
            /* compare with the element of the last scan */
            comp_idx = sort_sindx_buf[sort_count-1];
            comp = BTREE_GET_ELEM_ITEM(btree_scan_buf[comp_idx].posi.node,
                                       btree_scan_buf[comp_idx].posi.indx);
            cmp_res = BKEY_COMP(elem->data, elem->nbkey, comp->data, comp->nbkey);
            if (cmp_res == 0) {
                cmp_res = do_btree_comp_hkey(btree_scan_buf[curr_idx].it,
                                             btree_scan_buf[comp_idx].it);
                if (cmp_res == 0) {
                    do_item_release(btree_scan_buf[curr_idx].it);
                    btree_scan_buf[curr_idx].it = NULL;
                    ret = ENGINE_EBADVALUE; break;
                }
            }
            if ((ascending ==  true && cmp_res > 0) ||
                (ascending == false && cmp_res < 0)) {
                /* do not need to proceed the current scan */
                do_item_release(btree_scan_buf[curr_idx].it);
                btree_scan_buf[curr_idx].it = NULL;
                continue;
            }
        }

        left = 0;
        right = sort_count-1;
        while (left <= right) {
            mid  = (left + right) / 2;
            comp_idx = sort_sindx_buf[mid];
            comp = BTREE_GET_ELEM_ITEM(btree_scan_buf[comp_idx].posi.node,
                                       btree_scan_buf[comp_idx].posi.indx);
            cmp_res = BKEY_COMP(elem->data, elem->nbkey, comp->data, comp->nbkey);
            if (cmp_res == 0) {
                cmp_res = do_btree_comp_hkey(btree_scan_buf[curr_idx].it,
                                             btree_scan_buf[comp_idx].it);
                if (cmp_res == 0) {
                    ret = ENGINE_EBADVALUE; break;
                }
            }
            if (ascending) {
                if (cmp_res < 0) right = mid-1;
                else             left  = mid+1;
            } else {
                if (cmp_res > 0) right = mid-1;
                else             left  = mid+1;
            }
        }
        if (ret == ENGINE_EBADVALUE) {
            do_item_release(btree_scan_buf[curr_idx].it);
            btree_scan_buf[curr_idx].it = NULL;
            break;
        }

        if (sort_count >= req_count) {
            /* free the last scan */
            comp_idx = sort_sindx_buf[sort_count-1];
            do_item_release(btree_scan_buf[comp_idx].it);
            btree_scan_buf[comp_idx].it = NULL;
            free_idx = comp_idx;
            sort_count--;
        }
        for (i = sort_count-1; i >= left; i--) {
            sort_sindx_buf[i+1] = sort_sindx_buf[i];
        }
        sort_sindx_buf[left] = curr_idx;
        sort_count++;

        if (sort_count < req_count) {
            curr_idx += 1;
        } else {
            curr_idx = free_idx;
        }
    }

    if (ret == ENGINE_SUCCESS) {
        *sort_sindx_cnt = sort_count;
    } else {
        for (i = 0; i < sort_count; i++) {
            curr_idx = sort_sindx_buf[i];
            do_item_release(btree_scan_buf[curr_idx].it);
            btree_scan_buf[curr_idx].it = NULL;
        }
    }
    return ret;
}
#endif

static ENGINE_ERROR_CODE
do_btree_smget_scan_sort(token_t *key_array, const int key_count,
                         const int bkrtype, const bkey_range *bkrange,
                         const eflag_filter *efilter,
                         const uint32_t req_count, const bool unique,
                         btree_scan_info *btree_scan_buf,
                         uint16_t *sort_sindx_buf, uint32_t *sort_sindx_cnt,
                         smget_result_t *smres)
{
    ENGINE_ERROR_CODE ret = ENGINE_SUCCESS;
    hash_item *it;
    btree_meta_info *info;
    btree_elem_item *elem, *comp;
    btree_elem_posi posi;
    int comp_idx;
    int curr_idx = -1; /* curr scan index */
    int free_idx = 0;  /* free scan list */
    int sort_count = 0; /* sorted scan count */
    int k, i, kidx, cmp_res;
    int mid, left, right;
    bool ascending = (bkrtype != BKEY_RANGE_TYPE_DSC ? true : false);
    bool is_first;

    for (k = 0; k < key_count; k++) {
        kidx = k;
        ret = do_btree_item_find(key_array[k].value, key_array[k].length, DO_UPDATE, &it);
        if (ret != ENGINE_SUCCESS) {
            if (ret == ENGINE_KEY_ENOENT) { /* key missed */
                do_btree_smget_add_miss(smres, kidx, ENGINE_KEY_ENOENT);
                ret = ENGINE_SUCCESS; continue;
            }
            break; /* ret == ENGINE_EBADTYPE */
        }

        info = (btree_meta_info *)item_get_meta(it);
        if ((info->mflags & COLL_META_FLAG_READABLE) == 0) { /* unreadable collection */
            do_btree_smget_add_miss(smres, kidx, ENGINE_UNREADABLE);
            do_item_release(it); continue;
        }
        if (info->ccnt == 0) { /* empty collection */
            do_item_release(it); continue;
        }
        if ((info->bktype == BKEY_TYPE_UINT64 && bkrange->from_nbkey >  0) ||
            (info->bktype == BKEY_TYPE_BINARY && bkrange->from_nbkey == 0)) {
            do_item_release(it);
            ret = ENGINE_EBADBKEY; break;
        }
        assert(info->root != NULL);

        elem = do_btree_find_first(info->root, bkrtype, bkrange, &posi, false);
        if (elem == NULL) { /* No elements within the bkey range */
            if ((info->mflags & COLL_META_FLAG_TRIMMED) != 0 &&
                do_btree_overlapped_with_trimmed_space(info, &posi, bkrtype)) {
                /* Some elements weren't cached because of overflow trim */
                do_btree_smget_add_miss(smres, kidx, ENGINE_EBKEYOOR);
            }
            do_item_release(it); continue;
        }

        if (posi.bkeq == false && (info->mflags & COLL_META_FLAG_TRIMMED) != 0 &&
            do_btree_overlapped_with_trimmed_space(info, &posi, bkrtype)) {
            /* Some elements weren't cached because of overflow trim */
            do_btree_smget_add_miss(smres, kidx, ENGINE_EBKEYOOR);
            do_item_release(it); continue;
        }

        /* initialize for the next scan */
        is_first = true;
        posi.bkeq = false;

scan_next:
        if (is_first != true) {
            assert(elem != NULL);
            btree_elem_item *prev = elem;
            elem = do_btree_scan_next(&posi, bkrtype, bkrange);
            if (elem == NULL) {
                if (posi.node == NULL && (info->mflags & COLL_META_FLAG_TRIMMED) != 0 &&
                    do_btree_overlapped_with_trimmed_space(info, &posi, bkrtype)) {
                    /* Some elements weren't cached because of overflow trim */
                    do_btree_smget_add_trim(smres, kidx, prev);
                }
                do_item_release(it); continue;
            }
        }
        is_first = false;

        if (efilter != NULL && !do_btree_elem_filter(elem, efilter)) {
            goto scan_next;
        }

        /* found the item */
        if (curr_idx == -1) {
            /* allocate free scan */
            assert(free_idx != -1);
            curr_idx = free_idx;
            free_idx = btree_scan_buf[free_idx].next;
        }
        btree_scan_buf[curr_idx].it   = it;
        btree_scan_buf[curr_idx].posi = posi;
        btree_scan_buf[curr_idx].kidx = kidx;

        /* add the current scan into the scan sort buffer */
        if (sort_count == 0) {
            sort_sindx_buf[sort_count++] = curr_idx;
            curr_idx = -1;
            continue;
        }

        if (sort_count >= req_count) {
            /* compare with the element of the last scan */
            comp_idx = sort_sindx_buf[sort_count-1];
            comp = BTREE_GET_ELEM_ITEM(btree_scan_buf[comp_idx].posi.node,
                                       btree_scan_buf[comp_idx].posi.indx);
            cmp_res = BKEY_COMP(elem->data, elem->nbkey, comp->data, comp->nbkey);
            if (cmp_res == 0) {
                cmp_res = do_btree_comp_hkey(btree_scan_buf[curr_idx].it,
                                             btree_scan_buf[comp_idx].it);
                if (cmp_res == 0) {
                    do_item_release(btree_scan_buf[curr_idx].it);
                    btree_scan_buf[curr_idx].it = NULL;
                    ret = ENGINE_EBADVALUE; break;
                }
            }
            if ((ascending ==  true && cmp_res > 0) ||
                (ascending == false && cmp_res < 0)) {
                /* do not need to proceed the current scan */
                do_item_release(btree_scan_buf[curr_idx].it);
                btree_scan_buf[curr_idx].it = NULL;
                continue;
            }
        }

        left = 0;
        right = sort_count-1;
        while (left <= right) {
            mid  = (left + right) / 2;
            comp_idx = sort_sindx_buf[mid];
            comp = BTREE_GET_ELEM_ITEM(btree_scan_buf[comp_idx].posi.node,
                                       btree_scan_buf[comp_idx].posi.indx);
            cmp_res = BKEY_COMP(elem->data, elem->nbkey, comp->data, comp->nbkey);
            if (cmp_res == 0) {
                cmp_res = do_btree_comp_hkey(btree_scan_buf[curr_idx].it,
                                             btree_scan_buf[comp_idx].it);
                if (cmp_res == 0) {
                    ret = ENGINE_EBADVALUE; break;
                }
                if (unique) break;
            }
            if (ascending) {
                if (cmp_res < 0) right = mid-1;
                else             left  = mid+1;
            } else {
                if (cmp_res > 0) right = mid-1;
                else             left  = mid+1;
            }
        }
        if (ret == ENGINE_EBADVALUE) {
            do_item_release(btree_scan_buf[curr_idx].it);
            btree_scan_buf[curr_idx].it = NULL;
            break;
        }
        if (left <= right) {
            assert(unique == true);
            if ((ascending ==  true && cmp_res < 0) ||
                (ascending == false && cmp_res > 0)) {
                assert(sort_sindx_buf[mid] == comp_idx);
                sort_sindx_buf[mid] = curr_idx;
                it = btree_scan_buf[comp_idx].it;
                posi = btree_scan_buf[comp_idx].posi;
                kidx = btree_scan_buf[comp_idx].kidx;
                info = (btree_meta_info *)item_get_meta(it);
                btree_scan_buf[comp_idx].it = NULL;
                curr_idx = comp_idx;
            }
            goto scan_next;
        }

        if (sort_count >= req_count) {
            /* free the last scan */
            comp_idx = sort_sindx_buf[sort_count-1];
            do_item_release(btree_scan_buf[comp_idx].it);
            btree_scan_buf[comp_idx].it = NULL;
            sort_count--;
            btree_scan_buf[comp_idx].next = free_idx;
            free_idx = comp_idx;
        }
        for (i = sort_count-1; i >= left; i--) {
            sort_sindx_buf[i+1] = sort_sindx_buf[i];
        }
        sort_sindx_buf[left] = curr_idx;
        sort_count++;
        curr_idx = -1;
    }

    if (ret == ENGINE_SUCCESS) {
        *sort_sindx_cnt = sort_count;
    } else {
        for (i = 0; i < sort_count; i++) {
            curr_idx = sort_sindx_buf[i];
            do_item_release(btree_scan_buf[curr_idx].it);
            btree_scan_buf[curr_idx].it = NULL;
        }
    }
    return ret;
}
#endif

#ifdef SUPPORT_BOP_SMGET
#ifdef JHPARK_OLD_SMGET_INTERFACE
static ENGINE_ERROR_CODE do_btree_smget_elem_sort_old(btree_scan_info *btree_scan_buf,
                                   uint16_t *sort_sindx_buf, const int sort_sindx_cnt,
                                   const int bkrtype, const bkey_range *bkrange, const eflag_filter *efilter,
                                   const uint32_t offset, const uint32_t count, btree_elem_item **elem_array,
                                   uint32_t *kfnd_array, uint32_t *flag_array, uint32_t *elem_count,
                                   bool *potentialbkeytrim, bool *bkey_duplicated)
{
    btree_meta_info *info;
    btree_elem_item *elem, *comp;
    btree_elem_item *prev = NULL;
    uint16_t first_idx = 0;
    uint16_t curr_idx;
    uint16_t comp_idx;
    int i, cmp_res;
    int mid, left, right;
    int skip_count = 0;
    int sort_count = sort_sindx_cnt;
    bool ascending = (bkrtype != BKEY_RANGE_TYPE_DSC ? true : false);
    bool key_trim_found = false;
    bool dup_bkey_found;
    *elem_count = 0;

    while (sort_count > 0) {
        curr_idx = sort_sindx_buf[first_idx];
        elem = BTREE_GET_ELEM_ITEM(btree_scan_buf[curr_idx].posi.node,
                                   btree_scan_buf[curr_idx].posi.indx);
        dup_bkey_found = false;
        if (prev != NULL) { /* check duplicate bkeys */
            if (BKEY_COMP(prev->data, prev->nbkey, elem->data, elem->nbkey) == 0) {
                dup_bkey_found = true;
            }
        }
        prev = elem;

        if (key_trim_found && !dup_bkey_found) {
            break; /* stop smget */
        }

        if (skip_count < offset) {
            skip_count++;
        } else { /* skip_count == offset */
            if (*elem_count > 0 && dup_bkey_found) {
                *bkey_duplicated = true;
            }
            elem->refcount++;
            elem_array[*elem_count] = elem;
            kfnd_array[*elem_count] = btree_scan_buf[curr_idx].kidx;
            flag_array[*elem_count] = btree_scan_buf[curr_idx].it->flags;
            *elem_count += 1;
            if (*elem_count >= count) break;
        }

scan_next:
        elem = do_btree_scan_next(&btree_scan_buf[curr_idx].posi, bkrtype, bkrange);
        if (elem == NULL) {
            if (btree_scan_buf[curr_idx].posi.node == NULL) {
                /* reached to the end of b+tree scan */
                info = (btree_meta_info *)item_get_meta(btree_scan_buf[curr_idx].it);
                if ((info->mflags & COLL_META_FLAG_TRIMMED) != 0 &&
                    do_btree_overlapped_with_trimmed_space(info, &btree_scan_buf[curr_idx].posi, bkrtype)) {
                    key_trim_found = true;
                }
            }
            first_idx++; sort_count--;
            continue;
        }

        if (efilter != NULL && !do_btree_elem_filter(elem, efilter)) {
            goto scan_next;
        }

        if (sort_count == 1) {
            continue; /* sorting is not needed */
        }

        left  = first_idx + 1;
        right = first_idx + sort_count - 1;
        while (left <= right) {
            mid  = (left + right) / 2;
            comp_idx = sort_sindx_buf[mid];
            comp = BTREE_GET_ELEM_ITEM(btree_scan_buf[comp_idx].posi.node,
                                       btree_scan_buf[comp_idx].posi.indx);

            cmp_res = BKEY_COMP(elem->data, elem->nbkey, comp->data, comp->nbkey);
            if (cmp_res == 0) {
                cmp_res = do_btree_comp_hkey(btree_scan_buf[curr_idx].it,
                                             btree_scan_buf[comp_idx].it);
                assert(cmp_res != 0);
            }
            if (ascending) {
                if (cmp_res < 0) right = mid-1;
                else             left  = mid+1;
            } else {
                if (cmp_res > 0) right = mid-1;
                else             left  = mid+1;
            }
        }

        assert(left > right);
        /* right : insertion position */
        for (i = first_idx+1; i <= right; i++) {
            sort_sindx_buf[i-1] = sort_sindx_buf[i];
        }
        sort_sindx_buf[right] = curr_idx;
    }

    if (key_trim_found && *elem_count < count) {
        *potentialbkeytrim = true;
    }
    return ENGINE_SUCCESS;
}
#endif

static ENGINE_ERROR_CODE
do_btree_smget_elem_sort(btree_scan_info *btree_scan_buf,
                         uint16_t *sort_sindx_buf, const int sort_sindx_cnt,
                         const int bkrtype, const bkey_range *bkrange,
                         const eflag_filter *efilter,
                         const uint32_t offset, const uint32_t count,
                         const bool unique,
                         smget_result_t *smres)
{
    ENGINE_ERROR_CODE ret = ENGINE_SUCCESS;
    btree_meta_info *info;
    btree_elem_item *elem, *comp;
    btree_elem_item *last;
    btree_elem_item *prev = NULL;
    uint16_t first_idx = 0;
    uint16_t curr_idx;
    uint16_t comp_idx;
    int i, cmp_res;
    int mid, left, right;
    int skip_count = 0;
    int sort_count = sort_sindx_cnt;
    bool ascending = (bkrtype != BKEY_RANGE_TYPE_DSC ? true : false);
    bool dup_bkey_found;

    while (sort_count > 0) {
        curr_idx = sort_sindx_buf[first_idx];
        elem = BTREE_GET_ELEM_ITEM(btree_scan_buf[curr_idx].posi.node,
                                   btree_scan_buf[curr_idx].posi.indx);
        dup_bkey_found = false;
        if (prev != NULL) { /* check duplicate bkeys */
            if (BKEY_COMP(prev->data, prev->nbkey, elem->data, elem->nbkey) == 0) {
                dup_bkey_found = true;
            }
        }
        prev = elem;

        if (unique && dup_bkey_found) {
            /* give up current duplicate bkey */
            goto scan_next;
        }

        if (skip_count < offset) {
            skip_count++;
        } else { /* skip_count == offset */
            if (smres->elem_count > 0 && dup_bkey_found) {
                smres->duplicated = true;
            }
            smres->elem_array[smres->elem_count] = elem;
            smres->elem_kinfo[smres->elem_count].kidx = btree_scan_buf[curr_idx].kidx;
            smres->elem_kinfo[smres->elem_count].flag = btree_scan_buf[curr_idx].it->flags;
            smres->elem_count += 1;
#if 0 // JHPARK_SMGET_OFFSET_HANDLING
            if (smres->elem_count == 1) { /* the first element is found */
                if (offset > 0 && smres->trim_count > 0 &&
                    do_btree_smget_check_trim(smres) != true) {
                    /* Some elements are trimmed in 0 ~ offset range.
                     * So, we cannot make the correct smget result.
                     */
                    ret = ENGINE_EBKEYOOR; break;
                }
            }
#endif
            elem->refcount++;
            if (smres->elem_count >= count) break;
        }

scan_next:
        last = elem;
        elem = do_btree_scan_next(&btree_scan_buf[curr_idx].posi, bkrtype, bkrange);
        if (elem == NULL) {
            if (btree_scan_buf[curr_idx].posi.node == NULL) {
                /* reached to the end of b+tree scan */
                info = (btree_meta_info *)item_get_meta(btree_scan_buf[curr_idx].it);
                if ((info->mflags & COLL_META_FLAG_TRIMMED) != 0 &&
                    do_btree_overlapped_with_trimmed_space(info, &btree_scan_buf[curr_idx].posi, bkrtype)) {
#if 0 // JHPARK_SMGET_OFFSET_HANDLING
                    if (skip_count < offset) {
                        /* Some elements are trimmed in 0 ~ offset range.
                         * So, we cannot make correct smget result.
                         */
                        assert(smres->elem_count == 0);
                        ret = ENGINE_EBKEYOOR; break;
                    }
#endif
                    do_btree_smget_add_trim(smres, btree_scan_buf[curr_idx].kidx, last);
                }
            }
            first_idx++; sort_count--;
            continue;
        }

        if (efilter != NULL && !do_btree_elem_filter(elem, efilter)) {
            goto scan_next;
        }

        if (sort_count == 1) {
            continue; /* sorting is not needed */
        }

        left  = first_idx + 1;
        right = first_idx + sort_count - 1;
        while (left <= right) {
            mid  = (left + right) / 2;
            comp_idx = sort_sindx_buf[mid];
            comp = BTREE_GET_ELEM_ITEM(btree_scan_buf[comp_idx].posi.node,
                                       btree_scan_buf[comp_idx].posi.indx);

            cmp_res = BKEY_COMP(elem->data, elem->nbkey, comp->data, comp->nbkey);
            if (cmp_res == 0) {
                cmp_res = do_btree_comp_hkey(btree_scan_buf[curr_idx].it,
                                             btree_scan_buf[comp_idx].it);
                assert(cmp_res != 0);
            }
            if (ascending) {
                if (cmp_res < 0) right = mid-1;
                else             left  = mid+1;
            } else {
                if (cmp_res > 0) right = mid-1;
                else             left  = mid+1;
            }
        }
        if (left <= right) { /* Duplicate bkey is found */
            goto scan_next;
        }

        /* right : insertion position */
        for (i = first_idx+1; i <= right; i++) {
            sort_sindx_buf[i-1] = sort_sindx_buf[i];
        }
        sort_sindx_buf[right] = curr_idx;
    }
    if (ret == ENGINE_SUCCESS) {
        if (smres->trim_count > 0) {
            do_btree_smget_adjust_trim(smres);
        }
    }
    return ret;
}
#endif

/*
 * Item Management Daemon
 */
static inline void do_coll_elem_delete(coll_meta_info *info, int type, uint32_t count)
{
    assert(info->ccnt > 0);

    switch (type) {
      case ITEM_TYPE_BTREE:
           (void)do_btree_elem_delete((void *)info, BKEY_RANGE_TYPE_ASC, NULL,
                                      NULL, 0, count, NULL, ELEM_DELETE_COLL);
           break;
      case ITEM_TYPE_SET:
           (void)do_set_elem_delete((void *)info, count, ELEM_DELETE_COLL);
           break;
      case ITEM_TYPE_MAP:
           (void)do_map_elem_delete((void *)info, count, ELEM_DELETE_COLL);
           break;
      case ITEM_TYPE_LIST:
           (void)do_list_elem_delete((void *)info, 0, count, ELEM_DELETE_COLL);
           break;
      default: break;
    }
}

static void coll_del_thread_sleep(void)
{
    struct timeval  tv;
    struct timespec to;
    pthread_mutex_lock(&coll_del_lock);
    if (coll_del_queue.head == NULL) {
        /* 50 mili second sleep */
        gettimeofday(&tv, NULL);
        tv.tv_usec += 50000;
        if (tv.tv_usec >= 1000000) {
            tv.tv_sec += 1;
            tv.tv_usec -= 1000000;
        }
        to.tv_sec = tv.tv_sec;
        to.tv_nsec = tv.tv_usec * 1000;

        coll_del_sleep = true;
        pthread_cond_timedwait(&coll_del_cond,
                               &coll_del_lock, &to);
        coll_del_sleep = false;
    }
    pthread_mutex_unlock(&coll_del_lock);
}

static void *collection_delete_thread(void *arg)
{
    struct default_engine *engine = arg;
    hash_item      *it;
    coll_meta_info *info;
    struct timespec sleep_time = {0, 0};
    ENGINE_ITEM_TYPE item_type;
    int             current_ssl;
    uint32_t        evict_count;
    uint32_t        bg_evict_count = 0;
    bool            bg_evict_start = false;

    coll_del_thread_running = true;

    while (engine->initialized) {
        it = pop_coll_del_queue();
        if (it != NULL) {
            item_type = GET_ITEM_TYPE(it);

            LOCK_CACHE();
            info = (coll_meta_info *)item_get_meta(it);
            while (info->ccnt > 0) {
                do_coll_elem_delete(info, item_type, 100);
                if (info->ccnt > 0) {
                    UNLOCK_CACHE();
                    if (slabs_space_shortage_level() <= 2) {
                        sleep_time.tv_nsec = 10000; /* 10 us */
                        nanosleep(&sleep_time, NULL);
                    }
                    LOCK_CACHE();
                }
            }
            do_item_free(it);
            UNLOCK_CACHE();
            continue;
        }

        evict_count = 0;
        if (config->evict_to_free) {
            current_ssl = slabs_space_shortage_level();
            if (current_ssl >= 10) {
                LOCK_CACHE();
                if (config->evict_to_free) {
                    rel_time_t current_time = svcore->get_current_time();
                    evict_count = do_item_regain(current_ssl, current_time, NULL);
                }
                UNLOCK_CACHE();
            }
        }
        if (evict_count > 0) {
            if (bg_evict_start == false) {
                /*****
                if (config->verbose > 1) {
                    logger->log(EXTENSION_LOG_INFO, NULL, "background evict: start\n");
                }
                *****/
                bg_evict_start = true;
                bg_evict_count = 0;
            }
            bg_evict_count += evict_count;
            if (bg_evict_count >= 10000000) {
                if (config->verbose > 1) {
                    logger->log(EXTENSION_LOG_INFO, NULL, "background evict: count=%u\n",
                                                           bg_evict_count);
                }
                bg_evict_count = 0;
            }
            sleep_time.tv_nsec = 10000000 / current_ssl; /* 10000us / ssl */
            nanosleep(&sleep_time, NULL);
        } else {
            if (bg_evict_start == true) {
                /*****
                if (config->verbose > 1) {
                    logger->log(EXTENSION_LOG_INFO, NULL, "background evict: stop count=%u\n",
                                                           bg_evict_count);
                }
                *****/
                bg_evict_start = false;
            }
            coll_del_thread_sleep();
        }
    }

    coll_del_thread_running = false;
    return NULL;
}

void coll_del_thread_wakeup(void)
{
    pthread_mutex_lock(&coll_del_lock);
    if (coll_del_sleep == true) {
        /* wake up collection delete thead */
        pthread_cond_signal(&coll_del_cond);
    }
    pthread_mutex_unlock(&coll_del_lock);
}

/********************************* ITEM ACCESS *******************************/

/*
 * Allocates a new item.
 */
hash_item *item_alloc(const void *key, const uint32_t nkey,
                      const uint32_t flags, rel_time_t exptime,
                      const uint32_t nbytes, const void *cookie)
{
    hash_item *it;
    LOCK_CACHE();
    /* key can be NULL */
    it = do_item_alloc(key, nkey, flags, exptime, nbytes, cookie);
    UNLOCK_CACHE();
    return it;
}

#ifdef RM_ITEM_REFCNT
/*
 * Frees and adds an item to the freelist.
 */
void item_free(hash_item *item)
{
    LOCK_CACHE();
    do_item_free(item);
    UNLOCK_CACHE();
}
#endif

/*
 * Returns an item if it hasn't been marked as expired,
 * lazy-expiring as needed.
 */
hash_item *item_get(const void *key, const uint32_t nkey)
{
    hash_item *it;
    LOCK_CACHE();
    it = do_item_get(key, nkey, DO_UPDATE);
    UNLOCK_CACHE();
    return it;
}

/*
 * Decrements the reference count on an item and adds it to the freelist if
 * needed.
 */
void item_release(hash_item *item)
{
    LOCK_CACHE();
    do_item_release(item);
    UNLOCK_CACHE();
}

/*
 * Stores an item in the cache (high level, obeys set/add/replace semantics)
 */
ENGINE_ERROR_CODE item_store(hash_item *item, uint64_t *cas,
                             ENGINE_STORE_OPERATION operation,
                             const void *cookie)
{
    ENGINE_ERROR_CODE ret;
<<<<<<< HEAD
#ifdef ENABLE_PERSISTENCE
    PERSISTENCE_ACTION_BEGIN(cookie, UPD_STORE);
#endif
=======
    PERSISTENCE_ACTION_BEGIN(cookie, UPD_STORE);
>>>>>>> f1b53128

    LOCK_CACHE();
    switch (operation) {
      case OPERATION_SET:
           ret = do_item_store_set(item, cas, cookie);
           break;
      case OPERATION_ADD:
           ret = do_item_store_add(item, cas, cookie);
           break;
      case OPERATION_REPLACE:
           ret = do_item_store_replace(item, cas, cookie);
           break;
      case OPERATION_CAS:
           ret = do_item_store_cas(item, cas, cookie);
           break;
      case OPERATION_PREPEND:
      case OPERATION_APPEND:
           ret = do_item_store_attach(item, cas, operation, cookie);
           break;
      default:
           ret = ENGINE_NOT_STORED;
    }
    UNLOCK_CACHE();

<<<<<<< HEAD
#ifdef ENABLE_PERSISTENCE
    PERSISTENCE_ACTION_END(ret);
#endif
=======
    PERSISTENCE_ACTION_END(ret);
>>>>>>> f1b53128
    return ret;
}

ENGINE_ERROR_CODE item_arithmetic(const void *key, const uint32_t nkey,
                                  const bool increment, const bool create,
                                  const uint64_t delta, const uint64_t initial,
                                  const uint32_t flags, const rel_time_t exptime,
                                  uint64_t *cas, uint64_t *result,
                                  const void *cookie)
{
    hash_item *it;
    ENGINE_ERROR_CODE ret;
<<<<<<< HEAD
#ifdef ENABLE_PERSISTENCE
    PERSISTENCE_ACTION_BEGIN(cookie, UPD_STORE);
#endif
=======
    PERSISTENCE_ACTION_BEGIN(cookie, UPD_STORE);
>>>>>>> f1b53128

    LOCK_CACHE();
    it = do_item_get(key, nkey, DONT_UPDATE);
    if (it) {
        if (IS_COLL_ITEM(it)) {
            ret = ENGINE_EBADTYPE;
        } else {
            ret = do_add_delta(it, increment, delta, cas, result, cookie);
            do_item_release(it);
        }
    } else {
        if (create) {
            char buffer[128];
            int len = snprintf(buffer, sizeof(buffer), "%"PRIu64"\r\n", initial);

            it = do_item_alloc(key, nkey, flags, exptime, len, cookie);
            if (it) {
                memcpy((void*)item_get_data(it), buffer, len);
                ret = do_item_store_add(it, cas, cookie);
                if (ret == ENGINE_SUCCESS) {
                    *result = initial;
                }
#ifdef RM_ITEM_REFCNT
                else {
                    do_item_free(it);
                }
#else
                do_item_release(it);
#endif
            } else {
                ret = ENGINE_ENOMEM;
            }
        } else {
            ret = ENGINE_KEY_ENOENT;
        }
    }
    UNLOCK_CACHE();

<<<<<<< HEAD
#ifdef ENABLE_PERSISTENCE
    PERSISTENCE_ACTION_END(ret);
#endif
=======
    PERSISTENCE_ACTION_END(ret);
>>>>>>> f1b53128
    return ret;
}

/*
 * Delete an item.
 */
ENGINE_ERROR_CODE item_delete(const void *key, const uint32_t nkey, uint64_t cas,
                              const void *cookie)
{
    hash_item *it;
    ENGINE_ERROR_CODE ret;
<<<<<<< HEAD
#ifdef ENABLE_PERSISTENCE
    PERSISTENCE_ACTION_BEGIN(cookie, UPD_DELETE);
#endif
=======
    PERSISTENCE_ACTION_BEGIN(cookie, UPD_DELETE);
>>>>>>> f1b53128

    LOCK_CACHE();
    it = do_item_get(key, nkey, DONT_UPDATE);
    if (it) {
        if (cas == 0 || cas == item_get_cas(it)) {
            do_item_unlink(it, ITEM_UNLINK_NORMAL);
            ret = ENGINE_SUCCESS;
        } else {
            ret = ENGINE_KEY_EEXISTS;
        }
        do_item_release(it);
    } else {
        ret = ENGINE_KEY_ENOENT;
    }
    UNLOCK_CACHE();

<<<<<<< HEAD
#ifdef ENABLE_PERSISTENCE
    PERSISTENCE_ACTION_END(ret);
#endif
=======
    PERSISTENCE_ACTION_END(ret);
>>>>>>> f1b53128
    return ret;
}

/*
 * Flushes expired items after a flush_all call
 */

static ENGINE_ERROR_CODE do_item_flush_expired(const char *prefix, const int nprefix,
                                               rel_time_t when, const void *cookie)
{
    hash_item *iter, *next;
    rel_time_t oldest_live;

    if (nprefix >= 0) { /* flush the given prefix */
        prefix_t *pt = prefix_find(prefix, nprefix);
        if (pt == NULL) {
            return ENGINE_PREFIX_ENOENT;
        }

        if (when == 0) {
            pt->oldest_live = svcore->get_current_time() - 1;
        } else {
            pt->oldest_live = when - 1;
        }
        oldest_live = pt->oldest_live;

        if (config->verbose) {
            logger->log(EXTENSION_LOG_INFO, NULL, "flush prefix=%s when=%u client_ip=%s\n",
                        (prefix == NULL ? "<null>" : prefix),
                        when, svcore->get_client_ip(cookie));
        }
    } else { /* flush all */
        if (when == 0) {
            config->oldest_live = svcore->get_current_time() - 1;
        } else {
            config->oldest_live = when - 1;
        }
        oldest_live = config->oldest_live;

        if (config->verbose) {
            logger->log(EXTENSION_LOG_INFO, NULL, "flush all when=%u client_ip=%s\n",
                        when, svcore->get_client_ip(cookie));
        }
    }

    if (oldest_live != 0) {
        for (int i = 0; i <= POWER_LARGEST; i++) {
            /*
             * The LRU is sorted in decreasing time order, and an item's
             * timestamp is never newer than its last access time, so we
             * only need to walk back until we hit an item older than the
             * oldest_live time.
             * The oldest_live checking will auto-expire the remaining items.
             */
            iter = itemsp->heads[i];
            while (iter != NULL) {
                if (iter->time < oldest_live) {
                    /* We've hit the first old item. Continue to the next queue. */
                    /* reset lowMK and curMK to tail pointer */
                    itemsp->lowMK[i] = itemsp->tails[i];
                    itemsp->curMK[i] = itemsp->tails[i];
                    break;
                }
                if (nprefix < 0 || prefix_issame(iter->pfxptr, prefix, nprefix)) {
                    next = iter->next;
                    do_item_unlink(iter, ITEM_UNLINK_INVALID);
                    iter = next;
                } else {
                    iter = iter->next;
                }
            }
#ifdef ENABLE_STICKY_ITEM
            iter = itemsp->sticky_heads[i];
            while (iter != NULL) {
                if (iter->time < oldest_live) {
                    /* We've hit the first old item. Continue to the next queue. */
                    /* reset curMK to tail pointer */
                    itemsp->sticky_curMK[i] = itemsp->sticky_tails[i];
                    break;
                }
                if (nprefix < 0 || prefix_issame(iter->pfxptr, prefix, nprefix)) {
                    next = iter->next;
                    do_item_unlink(iter, ITEM_UNLINK_INVALID);
                    iter = next;
                } else {
                    iter = iter->next;
                }
            }
#endif
        }
        CLOG_ITEM_FLUSH(prefix, nprefix, when);
    }
    return ENGINE_SUCCESS;
}

ENGINE_ERROR_CODE item_flush_expired(const char *prefix, const int nprefix,
                                     rel_time_t when, const void *cookie)
{
    ENGINE_ERROR_CODE ret;
<<<<<<< HEAD
#ifdef ENABLE_PERSISTENCE
    PERSISTENCE_ACTION_BEGIN(cookie, UPD_FLUSH);
#endif
=======
    PERSISTENCE_ACTION_BEGIN(cookie, UPD_FLUSH);
>>>>>>> f1b53128

    LOCK_CACHE();
    ret = do_item_flush_expired(prefix, nprefix, when, cookie);
    UNLOCK_CACHE();

<<<<<<< HEAD
#ifdef ENABLE_PERSISTENCE
    PERSISTENCE_ACTION_END(ret);
#endif
=======
    PERSISTENCE_ACTION_END(ret);
>>>>>>> f1b53128
    return ret;
}

/*
 * Dumps part of the cache
 */
char *item_cachedump(unsigned int slabs_clsid, unsigned int limit, const bool forward,
                     const bool sticky, unsigned int *bytes)
{
    unsigned int memlimit = 512 * 1024; /* 512KB max response size */
    char *buffer;
    unsigned int bufcurr = 0;
    hash_item *it;
    unsigned int len;
    unsigned int shown = 0;
    char *keybuf;

    buffer = malloc((size_t)memlimit);
    if (buffer == 0) return NULL;

    keybuf = malloc(32*1024); /* must be larger than KEY_MAX_LENGTH */
    if (keybuf == NULL) {
        free(buffer);
        return NULL;
    }

    LOCK_CACHE();
    if (sticky) {
        it = (forward ? itemsp->sticky_heads[slabs_clsid]
                      : itemsp->sticky_tails[slabs_clsid]);
    } else {
        it = (forward ? itemsp->heads[slabs_clsid]
                      : itemsp->tails[slabs_clsid]);
    }
    while (it != NULL && (limit == 0 || shown < limit)) {
        /* Copy the key since it may not be null-terminated in the struct */
        strncpy(keybuf, item_get_key(it), it->nkey);
        keybuf[it->nkey] = 0x00; /* terminate */

        if (bufcurr + it->nkey + 100 > memlimit) break;
        len = sprintf(buffer + bufcurr, "ITEM %s [acctime=%u, exptime=%d]\r\n",
                      keybuf, it->time, (int32_t)it->exptime);
        bufcurr += len;
        shown++;
        it = (forward ? it->next : it->prev);
    }
    UNLOCK_CACHE();

    free(keybuf);

    len = sprintf(buffer + bufcurr, "END [curtime=%u]\r\n",
                  svcore->get_current_time());
    bufcurr += len;

    *bytes = bufcurr;
    return buffer;
}

void item_stats_global(ADD_STAT add_stat, const void *cookie)
{
    char val[128];
    int len;

    LOCK_CACHE();
    len = sprintf(val, "%"PRIu64, (uint64_t)prefix_count());
    add_stat("curr_prefixes", 13, val, len, cookie);

    do_item_stat_get(add_stat, cookie);
    UNLOCK_CACHE();
}

void item_stats(ADD_STAT add_stat, const void *cookie)
{
    const char *prefix = "items";

    LOCK_CACHE();
    for (int i = 0; i <= POWER_LARGEST; i++) {
        if (itemsp->tails[i] == NULL && itemsp->sticky_tails[i] == NULL)
            continue;

        add_statistics(cookie, add_stat, prefix, i, "number", "%u",
                       itemsp->sizes[i]+itemsp->sticky_sizes[i]);
#ifdef ENABLE_STICKY_ITEM
        add_statistics(cookie, add_stat, prefix, i, "sticky", "%u",
                       itemsp->sticky_sizes[i]);
#endif
        add_statistics(cookie, add_stat, prefix, i, "age", "%u",
                       (itemsp->tails[i] != NULL ? itemsp->tails[i]->time : 0));
        add_statistics(cookie, add_stat, prefix, i, "evicted",
                       "%u", itemsp->itemstats[i].evicted);
        add_statistics(cookie, add_stat, prefix, i, "evicted_nonzero",
                       "%u", itemsp->itemstats[i].evicted_nonzero);
        add_statistics(cookie, add_stat, prefix, i, "evicted_time",
                       "%u", itemsp->itemstats[i].evicted_time);
        add_statistics(cookie, add_stat, prefix, i, "outofmemory",
                       "%u", itemsp->itemstats[i].outofmemory);
        add_statistics(cookie, add_stat, prefix, i, "tailrepairs",
                       "%u", itemsp->itemstats[i].tailrepairs);;
        add_statistics(cookie, add_stat, prefix, i, "reclaimed",
                       "%u", itemsp->itemstats[i].reclaimed);;
    }
    UNLOCK_CACHE();
}

/** dumps out a list of objects of each size, with granularity of 32 bytes */
/*@null@*/
void item_stats_sizes(ADD_STAT add_stat, const void *cookie)
{
    /* "stats sizes" has too much overhead to execute,
     * since it traverses all of the items cached in memory.
     * So, we disabled "stats sizes" execution.
     */
    return;

#if 0 // disabled below code.
    /* max 1MB object, divided into 32 bytes size buckets */
    const int num_buckets = 32768;
    unsigned int *histogram = calloc(num_buckets, sizeof(int));

    if (histogram != NULL) {
        int i;

        /* build the histogram */
        LOCK_CACHE();
        for (i = 0; i <= POWER_LARGEST; i++) {
            hash_item *iter = itemsp->heads[i];
            while (iter) {
                int ntotal = ITEM_stotal(iter);
                int bucket = ntotal / 32;
                if ((ntotal % 32) != 0) bucket++;
                if (bucket < num_buckets) histogram[bucket]++;
                iter = iter->next;
            }
#ifdef ENABLE_STICKY_ITEM
            iter = itemsp->sticky_heads[i];
            while (iter) {
                int ntotal = ITEM_stotal(iter);
                int bucket = ntotal / 32;
                if ((ntotal % 32) != 0) bucket++;
                if (bucket < num_buckets) histogram[bucket]++;
                iter = iter->next;
            }
#endif
        }
        UNLOCK_CACHE();

        /* write the buffer */
        for (i = 0; i < num_buckets; i++) {
            if (histogram[i] != 0) {
                char key[8], val[32];
                int klen, vlen;
                klen = snprintf(key, sizeof(key), "%d", i * 32);
                vlen = snprintf(val, sizeof(val), "%u", histogram[i]);
                assert(klen < sizeof(key));
                assert(vlen < sizeof(val));
                add_stat(key, klen, val, vlen, c);
            }
        }
        free(histogram);
    }
#endif
}

void item_stats_reset(void)
{
    LOCK_CACHE();
    do_item_stat_reset();
    UNLOCK_CACHE();
}

static void _check_forced_btree_overflow_action(void)
{
    char *envstr;
    char *envval;

    envstr = getenv("ARCUS_FORCED_BTREE_OVERFLOW_ACTION");
    if (envstr != NULL) {
        char *delimiter = memchr(envstr, ':', strlen(envstr));
        if (delimiter == NULL) {
            logger->log(EXTENSION_LOG_WARNING, NULL,
                        "ARCUS_FORCED_BTREE_OVERFLOW_ACTION: NO prefix delimiter\n");
            return;
        }
        envval = delimiter + 1;

        forced_action_pfxlen = envval - envstr;
        if (forced_action_pfxlen >= 256) {
            logger->log(EXTENSION_LOG_WARNING, NULL,
                        "ARCUS_FORCED_BTREE_OVERFLOW_ACTION: Too long prefix name\n");
            return;
        }
        memcpy(forced_action_prefix, envstr, forced_action_pfxlen);
        forced_action_prefix[forced_action_pfxlen] = '\0';

        if (strcmp(envval, "smallest_trim") == 0)
            forced_btree_ovflact = OVFL_SMALLEST_TRIM;
        else if (strcmp(envval, "smallest_silent_trim") == 0)
            forced_btree_ovflact = OVFL_SMALLEST_SILENT_TRIM;
        else if (strcmp(envval, "largest_trim") == 0)
            forced_btree_ovflact = OVFL_LARGEST_TRIM;
        else if (strcmp(envval, "largest_silent_trim") == 0)
            forced_btree_ovflact = OVFL_LARGEST_SILENT_TRIM;
        else if (strcmp(envval, "error") == 0)
            forced_btree_ovflact = OVFL_ERROR;
        else {
            logger->log(EXTENSION_LOG_WARNING, NULL,
                        "ARCUS_FORCED_BTREE_OVERFLOW_ACTION: Invalid overflow action\n");
            forced_action_prefix[0] = '\0';
            return;
        }

        logger->log(EXTENSION_LOG_WARNING, NULL,
                    "ARCUS_FORCED_BTREE_OVERFLOW_ACTION: prefix=%s action=%s\n",
                    forced_action_prefix, envval);
    }
}

ENGINE_ERROR_CODE item_init(struct default_engine *engine)
{
    /* initialize global variables */
    ngnptr = engine;
    config = &engine->config;
    itemsp = &engine->items;
    statsp = &engine->stats;
    svcore = engine->server.core;
    svstat = engine->server.stat;
    logger = engine->server.log->get_logger();

    pthread_mutex_init(&coll_del_lock, NULL);
    pthread_cond_init(&coll_del_cond, NULL);
    coll_del_queue.head = coll_del_queue.tail = NULL;
    coll_del_queue.size = 0;

    /* adjust maximum collection size */
    if (config->max_list_size > max_list_size) {
        max_list_size = config->max_list_size < coll_size_limit
                      ? (int32_t)config->max_list_size : coll_size_limit;
    }
    if (config->max_set_size > max_set_size) {
        max_set_size = config->max_set_size < coll_size_limit
                     ? (int32_t)config->max_set_size : coll_size_limit;
    }
    if (config->max_map_size > max_map_size) {
        max_map_size = config->max_map_size < coll_size_limit
                     ? (int32_t)config->max_map_size : coll_size_limit;
    }
    if (config->max_btree_size > max_btree_size) {
        max_btree_size = config->max_btree_size < coll_size_limit
                       ? (int32_t)config->max_btree_size : coll_size_limit;
    }
    logger->log(EXTENSION_LOG_INFO, NULL, "maximum list  size = %d\n", max_list_size);
    logger->log(EXTENSION_LOG_INFO, NULL, "maximum set   size = %d\n", max_set_size);
    logger->log(EXTENSION_LOG_INFO, NULL, "maximum map   size = %d\n", max_map_size);
    logger->log(EXTENSION_LOG_INFO, NULL, "maximum btree size = %d\n", max_btree_size);

    item_clog_init(engine);

    /* check forced btree overflow action */
    _check_forced_btree_overflow_action();

    int ret = pthread_create(&coll_del_tid, NULL, collection_delete_thread, engine);
    if (ret != 0) {
        logger->log(EXTENSION_LOG_WARNING, NULL,
                    "Can't create thread: %s\n", strerror(ret));
        return ENGINE_FAILED;
    }

    /* prepare bkey min & max value */
    bkey_uint64_min = 0;
    bkey_uint64_max = (uint64_t)((int64_t)-1); /* need check */
    bkey_binary_min[0] = 0x00;
    for (int i=0; i < MAX_BKEY_LENG; i++) {
        bkey_binary_max[i] = 0xFF;
    }

    /* remove unused function warnings */
    if (1) {
        uint64_t val1 = 10;
        uint64_t val2 = 20;
        assert(UINT64_COMPARE_OP[COMPARE_OP_LT](&val1, &val2) == true);
    }

    logger->log(EXTENSION_LOG_INFO, NULL, "ITEM module initialized.\n");
    return ENGINE_SUCCESS;
}

void item_final(struct default_engine *engine)
{
    if (itemsp == NULL) {
        return; /* nothing to do */
    }

    if (engine->dumper.running) {
        item_stop_dump(engine);
    }
    if (coll_del_thread_running) {
        coll_del_thread_wakeup();
        pthread_join(coll_del_tid, NULL);
    }

    /* wait until scrubber thread is finished */
    int sleep_count = 0;
    while (engine->scrubber.running) {
        usleep(1000); // 1ms;
        sleep_count++;
    }
    if (sleep_count > 100) { // waited too long
        logger->log(EXTENSION_LOG_INFO, NULL,
                "Waited %d ms for scrubber to be stopped.\n", sleep_count);
    }

    /* wait until dumper thread is finished. */
    sleep_count = 0;
    while (engine->dumper.running) {
        usleep(1000); // 1ms;
        sleep_count++;
    }
    if (sleep_count > 100) { // waited too long
        logger->log(EXTENSION_LOG_INFO, NULL,
                "Waited %d ms for dumper to be stopped.\n", sleep_count);
    }

    item_clog_final(engine);
    logger->log(EXTENSION_LOG_INFO, NULL, "ITEM module destroyed.\n");
}

/*
 * LIST Interface Functions
 */
ENGINE_ERROR_CODE list_struct_create(const char *key, const uint32_t nkey,
                                     item_attr *attrp, const void *cookie)
{
    hash_item *it;
    ENGINE_ERROR_CODE ret;
<<<<<<< HEAD
#ifdef ENABLE_PERSISTENCE
    PERSISTENCE_ACTION_BEGIN(cookie, UPD_LIST_CREATE);
#endif
=======
    PERSISTENCE_ACTION_BEGIN(cookie, UPD_LIST_CREATE);
>>>>>>> f1b53128

    LOCK_CACHE();
    it = do_item_get(key, nkey, DONT_UPDATE);
    if (it != NULL) {
        do_item_release(it);
        ret = ENGINE_KEY_EEXISTS;
    } else {
        it = do_list_item_alloc(key, nkey, attrp, cookie);
        if (it == NULL) {
            ret = ENGINE_ENOMEM;
        } else {
            ret = do_item_link(it);
#ifdef RM_ITEM_REFCNT
            if (ret != ENGINE_SUCCESS) {
                do_item_free(it);
            }
#else
            do_item_release(it);
#endif
        }
    }
    UNLOCK_CACHE();

<<<<<<< HEAD
#ifdef ENABLE_PERSISTENCE
    PERSISTENCE_ACTION_END(ret);
#endif
=======
    PERSISTENCE_ACTION_END(ret);
>>>>>>> f1b53128
    return ret;
}

list_elem_item *list_elem_alloc(const uint32_t nbytes, const void *cookie)
{
    list_elem_item *elem;
    LOCK_CACHE();
    elem = do_list_elem_alloc(nbytes, cookie);
    UNLOCK_CACHE();
    return elem;
}

void list_elem_free(list_elem_item *elem)
{
    LOCK_CACHE();
    assert(elem->next == (list_elem_item *)ADDR_MEANS_UNLINKED);
    do_list_elem_free(elem);
    UNLOCK_CACHE();
}

void list_elem_release(list_elem_item **elem_array, const int elem_count)
{
    int cnt = 0;
    LOCK_CACHE();
    while (cnt < elem_count) {
        do_list_elem_release(elem_array[cnt++]);
        if ((cnt % 100) == 0 && cnt < elem_count) {
            UNLOCK_CACHE();
            LOCK_CACHE();
        }
    }
    UNLOCK_CACHE();
}

ENGINE_ERROR_CODE list_elem_insert(const char *key, const uint32_t nkey,
                                   int index, list_elem_item *elem,
                                   item_attr *attrp,
                                   bool *created, const void *cookie)
{
    hash_item *it = NULL;
    ENGINE_ERROR_CODE ret;
<<<<<<< HEAD
#ifdef ENABLE_PERSISTENCE
    PERSISTENCE_ACTION_BEGIN(cookie, UPD_LIST_ELEM_INSERT);
#endif
=======
    PERSISTENCE_ACTION_BEGIN(cookie, UPD_LIST_ELEM_INSERT);
>>>>>>> f1b53128

    *created = false;

    LOCK_CACHE();
    ret = do_list_item_find(key, nkey, DONT_UPDATE, &it);
    if (ret == ENGINE_KEY_ENOENT && attrp != NULL) {
        it = do_list_item_alloc(key, nkey, attrp, cookie);
        if (it == NULL) {
            ret = ENGINE_ENOMEM;
        } else {
            ret = do_item_link(it);
            if (ret == ENGINE_SUCCESS) {
                *created = true;
            } else {
#ifdef RM_ITEM_REFCNT
                do_item_free(it);
#else
                /* The item is to be released, below */
#endif
            }
        }
    }
    if (ret == ENGINE_SUCCESS) {
        ret = do_list_elem_insert(it, index, elem, cookie);
#ifdef RM_ITEM_REFCNT
        if (*created) {
            if (ret != ENGINE_SUCCESS)
                do_item_unlink(it, ITEM_UNLINK_NORMAL);
        } else {
            do_item_release(it);
        }
#else
        if (ret != ENGINE_SUCCESS && *created) {
            do_item_unlink(it, ITEM_UNLINK_NORMAL);
        }
#endif
    }
#ifdef RM_ITEM_REFCNT
#else
    if (it != NULL) do_item_release(it);
#endif
    UNLOCK_CACHE();

<<<<<<< HEAD
#ifdef ENABLE_PERSISTENCE
    PERSISTENCE_ACTION_END(ret);
#endif
=======
    PERSISTENCE_ACTION_END(ret);
>>>>>>> f1b53128
    return ret;
}

static int adjust_list_range(list_meta_info *info, int *from_index, int *to_index)
{
    if (info->ccnt <= 0) return -1; /* out of range */

    if (*from_index < 0) {
        *from_index += info->ccnt;
    }
    if (*to_index < 0) {
        *to_index += info->ccnt;
    }

    if (*from_index < 0) {
        if (*to_index < 0) return -1; /* out of range */
        *from_index = 0;
    } else if (*from_index >= info->ccnt) {
        if (*to_index >= info->ccnt) return -1; /* out of range */
        *from_index = info->ccnt-1;
    }
    if (*to_index < 0) {
        *to_index = 0;
    } else if (*to_index >= info->ccnt) {
        *to_index = info->ccnt-1;
    }
    return 0;
}

ENGINE_ERROR_CODE list_elem_delete(const char *key, const uint32_t nkey,
                                   int from_index, int to_index,
                                   const bool drop_if_empty,
                                   uint32_t *del_count, bool *dropped,
                                   const void *cookie)
{
    hash_item *it;
    ENGINE_ERROR_CODE ret;
<<<<<<< HEAD
#ifdef ENABLE_PERSISTENCE
    PERSISTENCE_ACTION_BEGIN(cookie, (drop_if_empty ?
                                      UPD_LIST_ELEM_DELETE_DROP : UPD_LIST_ELEM_DELETE));
#endif
=======
    PERSISTENCE_ACTION_BEGIN(cookie, (drop_if_empty ? UPD_LIST_ELEM_DELETE_DROP
                                                    : UPD_LIST_ELEM_DELETE));
>>>>>>> f1b53128

    LOCK_CACHE();
    ret = do_list_item_find(key, nkey, DONT_UPDATE, &it);
    if (ret == ENGINE_SUCCESS) {
        int      index;
        uint32_t count;
        list_meta_info *info = (list_meta_info *)item_get_meta(it);
        do {
            if (adjust_list_range(info, &from_index, &to_index) != 0) {
                ret = ENGINE_ELEM_ENOENT; break;
            }
            if (from_index <= to_index) {
                index = from_index;
                count = to_index - from_index + 1;
            } else {
                index = to_index;
                count = from_index - to_index + 1;
            }

            *del_count = do_list_elem_delete(info, index, count, ELEM_DELETE_NORMAL);
            if (*del_count > 0) {
                if (info->ccnt == 0 && drop_if_empty) {
                    do_item_unlink(it, ITEM_UNLINK_NORMAL);
                    *dropped = true;
                } else {
                    *dropped = false;
                }
            } else {
                ret = ENGINE_ELEM_ENOENT;
            }
        } while(0);
        do_item_release(it);
    }
    UNLOCK_CACHE();

<<<<<<< HEAD
#ifdef ENABLE_PERSISTENCE
    PERSISTENCE_ACTION_END(ret);
#endif
=======
    PERSISTENCE_ACTION_END(ret);
>>>>>>> f1b53128
    return ret;
}

ENGINE_ERROR_CODE list_elem_get(const char *key, const uint32_t nkey,
                                int from_index, int to_index,
                                const bool delete, const bool drop_if_empty,
                                struct elems_result *eresult,
                                const void *cookie)
{
    hash_item *it;
    ENGINE_ERROR_CODE ret;
<<<<<<< HEAD
#ifdef ENABLE_PERSISTENCE
    if (delete) {
        PERSISTENCE_ACTION_BEGIN(cookie, (drop_if_empty ?
                                          UPD_LIST_ELEM_DELETE_DROP : UPD_LIST_ELEM_DELETE));
    }
#endif
=======
    if (delete) {
        PERSISTENCE_ACTION_BEGIN(cookie, (drop_if_empty ? UPD_LIST_ELEM_DELETE_DROP
                                                        : UPD_LIST_ELEM_DELETE));
    }
>>>>>>> f1b53128

    eresult->elem_array = NULL;
    eresult->elem_count = 0;

    LOCK_CACHE();
    ret = do_list_item_find(key, nkey, DO_UPDATE, &it);
    if (ret == ENGINE_SUCCESS) {
        int      index;
        uint32_t count;
        bool forward;
        list_meta_info *info = (list_meta_info *)item_get_meta(it);
        do {
            if ((info->mflags & COLL_META_FLAG_READABLE) == 0) {
                ret = ENGINE_UNREADABLE; break;
            }
            if (adjust_list_range(info, &from_index, &to_index) != 0) {
                ret = ENGINE_ELEM_ENOENT; break;
            }
            index = from_index;
            if (from_index <= to_index) {
                count = to_index - from_index + 1;
                forward = true;
            } else {
                count = from_index - to_index + 1;
                forward = false;
            }
            if ((eresult->elem_array = (eitem **)malloc(count * sizeof(eitem*))) == NULL) {
                ret = ENGINE_ENOMEM; break;
            }

            eresult->elem_count = do_list_elem_get(info, index, count, forward, delete,
                                                   (list_elem_item**)(eresult->elem_array));
            assert(eresult->elem_count > 0);
            if (info->ccnt == 0 && drop_if_empty) {
                assert(delete == true);
                do_item_unlink(it, ITEM_UNLINK_NORMAL);
                eresult->dropped = true;
            } else {
                eresult->dropped = false;
            }
            eresult->flags = it->flags;
        } while(0);
        do_item_release(it);
    }
    UNLOCK_CACHE();

<<<<<<< HEAD
#ifdef ENABLE_PERSISTENCE
    if (delete) {
        PERSISTENCE_ACTION_END(ret);
    }
#endif
=======
    if (delete) {
        PERSISTENCE_ACTION_END(ret);
    }
>>>>>>> f1b53128
    return ret;
}

/*
 * SET Interface Functions
 */
ENGINE_ERROR_CODE set_struct_create(const char *key, const uint32_t nkey,
                                    item_attr *attrp, const void *cookie)
{
    hash_item *it;
    ENGINE_ERROR_CODE ret;
<<<<<<< HEAD
#ifdef ENABLE_PERSISTENCE
    PERSISTENCE_ACTION_BEGIN(cookie, UPD_SET_CREATE);
#endif
=======
    PERSISTENCE_ACTION_BEGIN(cookie, UPD_SET_CREATE);
>>>>>>> f1b53128

    LOCK_CACHE();
    it = do_item_get(key, nkey, DONT_UPDATE);
    if (it != NULL) {
        do_item_release(it);
        ret = ENGINE_KEY_EEXISTS;
    } else {
        it = do_set_item_alloc(key, nkey, attrp, cookie);
        if (it == NULL) {
            ret = ENGINE_ENOMEM;
        } else {
            ret = do_item_link(it);
#ifdef RM_ITEM_REFCNT
            if (ret != ENGINE_SUCCESS) {
                do_item_free(it);
            }
#else
            do_item_release(it);
#endif
        }
    }
    UNLOCK_CACHE();

<<<<<<< HEAD
#ifdef ENABLE_PERSISTENCE
    PERSISTENCE_ACTION_END(ret);
#endif
=======
    PERSISTENCE_ACTION_END(ret);
>>>>>>> f1b53128
    return ret;
}

set_elem_item *set_elem_alloc(const uint32_t nbytes, const void *cookie)
{
    set_elem_item *elem;
    LOCK_CACHE();
    elem = do_set_elem_alloc(nbytes, cookie);
    UNLOCK_CACHE();
    return elem;
}

void set_elem_free(set_elem_item *elem)
{
    LOCK_CACHE();
    assert(elem->next == (set_elem_item *)ADDR_MEANS_UNLINKED);
    do_set_elem_free(elem);
    UNLOCK_CACHE();
}

void set_elem_release(set_elem_item **elem_array, const int elem_count)
{
    int cnt = 0;
    LOCK_CACHE();
    while (cnt < elem_count) {
        do_set_elem_release(elem_array[cnt++]);
        if ((cnt % 100) == 0 && cnt < elem_count) {
            UNLOCK_CACHE();
            LOCK_CACHE();
        }
    }
    UNLOCK_CACHE();
}

ENGINE_ERROR_CODE set_elem_insert(const char *key, const uint32_t nkey,
                                  set_elem_item *elem, item_attr *attrp,
                                  bool *created, const void *cookie)
{
    hash_item *it = NULL;
    ENGINE_ERROR_CODE ret;
<<<<<<< HEAD
#ifdef ENABLE_PERSISTENCE
    PERSISTENCE_ACTION_BEGIN(cookie, UPD_SET_ELEM_INSERT);
#endif
=======
    PERSISTENCE_ACTION_BEGIN(cookie, UPD_SET_ELEM_INSERT);
>>>>>>> f1b53128

    *created = false;

    LOCK_CACHE();
    ret = do_set_item_find(key, nkey, DONT_UPDATE, &it);
    if (ret == ENGINE_KEY_ENOENT && attrp != NULL) {
        it = do_set_item_alloc(key, nkey, attrp, cookie);
        if (it == NULL) {
            ret = ENGINE_ENOMEM;
        } else {
            ret = do_item_link(it);
            if (ret == ENGINE_SUCCESS) {
                *created = true;
            } else {
#ifdef RM_ITEM_REFCNT
                do_item_free(it);
#else
                /* The item is to be released, below */
#endif
            }
        }
    }
    if (ret == ENGINE_SUCCESS) {
        ret = do_set_elem_insert(it, elem, cookie);
#ifdef RM_ITEM_REFCNT
        if (*created) {
            if (ret != ENGINE_SUCCESS)
                do_item_unlink(it, ITEM_UNLINK_NORMAL);
        } else {
            do_item_release(it);
        }
#else
        if (ret != ENGINE_SUCCESS && *created) {
            do_item_unlink(it, ITEM_UNLINK_NORMAL);
        }
#endif
    }
#ifdef RM_ITEM_REFCNT
#else
    if (it != NULL) do_item_release(it);
#endif
    UNLOCK_CACHE();

<<<<<<< HEAD
#ifdef ENABLE_PERSISTENCE
    PERSISTENCE_ACTION_END(ret);
#endif
=======
    PERSISTENCE_ACTION_END(ret);
>>>>>>> f1b53128
    return ret;
}

ENGINE_ERROR_CODE set_elem_delete(const char *key, const uint32_t nkey,
                                  const char *value, const uint32_t nbytes,
                                  const bool drop_if_empty, bool *dropped,
                                  const void *cookie)
{
    hash_item *it;
    ENGINE_ERROR_CODE ret;
<<<<<<< HEAD
#ifdef ENABLE_PERSISTENCE
    PERSISTENCE_ACTION_BEGIN(cookie, (drop_if_empty ?
                                      UPD_SET_ELEM_DELETE_DROP : UPD_SET_ELEM_DELETE));
#endif
=======
    PERSISTENCE_ACTION_BEGIN(cookie, (drop_if_empty ? UPD_SET_ELEM_DELETE_DROP
                                                    : UPD_SET_ELEM_DELETE));

>>>>>>> f1b53128

    *dropped = false;

    LOCK_CACHE();
    ret = do_set_item_find(key, nkey, DONT_UPDATE, &it);
    if (ret == ENGINE_SUCCESS) { /* it != NULL */
        set_meta_info *info = (set_meta_info *)item_get_meta(it);
        ret = do_set_elem_delete_with_value(info, value, nbytes, ELEM_DELETE_NORMAL);
        if (ret == ENGINE_SUCCESS) {
            if (info->ccnt == 0 && drop_if_empty) {
                do_item_unlink(it, ITEM_UNLINK_NORMAL);
                *dropped = true;
            }
        }
        do_item_release(it);
    }
    UNLOCK_CACHE();

<<<<<<< HEAD
#ifdef ENABLE_PERSISTENCE
    PERSISTENCE_ACTION_END(ret);
#endif
=======
    PERSISTENCE_ACTION_END(ret);
>>>>>>> f1b53128
    return ret;
}

ENGINE_ERROR_CODE set_elem_exist(const char *key, const uint32_t nkey,
                                 const char *value, const uint32_t nbytes,
                                 bool *exist)
{
    hash_item *it;
    ENGINE_ERROR_CODE ret;

    LOCK_CACHE();
    ret = do_set_item_find(key, nkey, DO_UPDATE, &it);
    if (ret == ENGINE_SUCCESS) {
        set_meta_info *info = (set_meta_info *)item_get_meta(it);
        do {
            if ((info->mflags & COLL_META_FLAG_READABLE) == 0) {
                ret = ENGINE_UNREADABLE; break;
            }
            if (do_set_elem_find(info, value, nbytes) != NULL)
                *exist = true;
            else
                *exist = false;
        } while (0);
        do_item_release(it);
    }
    UNLOCK_CACHE();
    return ret;
}

ENGINE_ERROR_CODE set_elem_get(const char *key, const uint32_t nkey,
                               const uint32_t count,
                               const bool delete, const bool drop_if_empty,
                               struct elems_result *eresult,
                               const void *cookie)
{
    hash_item *it;
    ENGINE_ERROR_CODE ret;
<<<<<<< HEAD
#ifdef ENABLE_PERSISTENCE
    if (delete) {
        PERSISTENCE_ACTION_BEGIN(cookie, (drop_if_empty ?
                                          UPD_SET_ELEM_DELETE_DROP : UPD_SET_ELEM_DELETE));
    }
#endif
=======
    if (delete) {
        PERSISTENCE_ACTION_BEGIN(cookie, (drop_if_empty ? UPD_SET_ELEM_DELETE_DROP
                                                        : UPD_SET_ELEM_DELETE));
    }
>>>>>>> f1b53128

    eresult->elem_array = NULL;
    eresult->elem_count = 0;

    LOCK_CACHE();
    ret = do_set_item_find(key, nkey, DO_UPDATE, &it);
    if (ret == ENGINE_SUCCESS) {
        set_meta_info *info = (set_meta_info *)item_get_meta(it);
        do {
            if ((info->mflags & COLL_META_FLAG_READABLE) == 0) {
                ret = ENGINE_UNREADABLE; break;
            }
            if (info->ccnt <= 0) {
                ret = ENGINE_ELEM_ENOENT; break;
            }
            if (count == 0 || info->ccnt < count) {
                eresult->elem_array = (eitem **)malloc(info->ccnt * sizeof(eitem*));
            } else {
                eresult->elem_array = (eitem **)malloc(count * sizeof(eitem*));
            }
            if (eresult->elem_array == NULL) {
                ret = ENGINE_ENOMEM; break;
            }
            eresult->elem_count = do_set_elem_get(info, count, delete,
                                                  (set_elem_item**)(eresult->elem_array));
            assert(eresult->elem_count > 0);
            if (info->ccnt == 0 && drop_if_empty) {
                assert(delete == true);
                do_item_unlink(it, ITEM_UNLINK_NORMAL);
                eresult->dropped = true;
            } else {
                eresult->dropped = false;
            }
            eresult->flags = it->flags;
        } while (0);
        do_item_release(it);
    }
    UNLOCK_CACHE();

<<<<<<< HEAD
#ifdef ENABLE_PERSISTENCE
    if (delete) {
        PERSISTENCE_ACTION_END(ret);
    }
#endif
=======
    if (delete) {
        PERSISTENCE_ACTION_END(ret);
    }
>>>>>>> f1b53128
    return ret;
}

/*
 * B+TREE Interface Functions
 */
ENGINE_ERROR_CODE btree_struct_create(const char *key, const uint32_t nkey,
                                      item_attr *attrp, const void *cookie)
{
    hash_item *it;
    ENGINE_ERROR_CODE ret;
<<<<<<< HEAD
#ifdef ENABLE_PERSISTENCE
    PERSISTENCE_ACTION_BEGIN(cookie, UPD_BT_CREATE);
#endif
=======
    PERSISTENCE_ACTION_BEGIN(cookie, UPD_BT_CREATE);
>>>>>>> f1b53128

    LOCK_CACHE();
    it = do_item_get(key, nkey, DONT_UPDATE);
    if (it != NULL) {
        do_item_release(it);
        ret = ENGINE_KEY_EEXISTS;
    } else {
        it = do_btree_item_alloc(key, nkey, attrp, cookie);
        if (it == NULL) {
            ret = ENGINE_ENOMEM;
        } else {
            ret = do_item_link(it);
#ifdef RM_ITEM_REFCNT
            if (ret != ENGINE_SUCCESS) {
                do_item_free(it);
            }
#else
            do_item_release(it);
#endif
        }
    }
    UNLOCK_CACHE();

<<<<<<< HEAD
#ifdef ENABLE_PERSISTENCE
    PERSISTENCE_ACTION_END(ret);
#endif
=======
    PERSISTENCE_ACTION_END(ret);
>>>>>>> f1b53128
    return ret;
}

btree_elem_item *btree_elem_alloc(const uint32_t nbkey, const uint32_t neflag, const uint32_t nbytes,
                                  const void *cookie)
{
    btree_elem_item *elem;
    LOCK_CACHE();
    elem = do_btree_elem_alloc(nbkey, neflag, nbytes, cookie);
    UNLOCK_CACHE();
    return elem;
}

void btree_elem_free(btree_elem_item *elem)
{
    LOCK_CACHE();
    assert(elem->status == BTREE_ITEM_STATUS_UNLINK);
    elem->status = BTREE_ITEM_STATUS_FREE;
    do_btree_elem_free(elem);
    UNLOCK_CACHE();
}

void btree_elem_release(btree_elem_item **elem_array, const int elem_count)
{
    int cnt = 0;
    LOCK_CACHE();
    while (cnt < elem_count) {
        do_btree_elem_release(elem_array[cnt++]);
        if ((cnt % 100) == 0 && cnt < elem_count) {
            UNLOCK_CACHE();
            LOCK_CACHE();
        }
    }
    UNLOCK_CACHE();
}

ENGINE_ERROR_CODE btree_elem_insert(const char *key, const uint32_t nkey,
                                    btree_elem_item *elem, const bool replace_if_exist, item_attr *attrp,
                                    bool *replaced, bool *created, btree_elem_item **trimmed_elems,
                                    uint32_t *trimmed_count, uint32_t *trimmed_flags, const void *cookie)
{
    hash_item *it = NULL;
    ENGINE_ERROR_CODE ret;
<<<<<<< HEAD
#ifdef ENABLE_PERSISTENCE
    PERSISTENCE_ACTION_BEGIN(cookie, UPD_BT_ELEM_INSERT);
#endif
=======
    PERSISTENCE_ACTION_BEGIN(cookie, UPD_BT_ELEM_INSERT);
>>>>>>> f1b53128

    *created = false;
    if (trimmed_elems != NULL) {
        /* initialize as no trimmed element */
        *trimmed_elems = NULL;
        *trimmed_count = 0;
    }

    LOCK_CACHE();
    ret = do_btree_item_find(key, nkey, DONT_UPDATE, &it);
    if (ret == ENGINE_KEY_ENOENT && attrp != NULL) {
        it = do_btree_item_alloc(key, nkey, attrp, cookie);
        if (it == NULL) {
            ret = ENGINE_ENOMEM;
        } else {
            ret = do_item_link(it);
            if (ret == ENGINE_SUCCESS) {
                *created = true;
            } else {
#ifdef RM_ITEM_REFCNT
                do_item_free(it);
#else
                /* The item is to be released, below */
#endif
            }
        }
    }
    if (ret == ENGINE_SUCCESS) {
        ret = do_btree_elem_insert(it, elem, replace_if_exist, replaced,
                                   trimmed_elems, trimmed_count, cookie);
#ifdef RM_ITEM_REFCNT
        if (trimmed_elems != NULL && *trimmed_elems != NULL) {
            *trimmed_flags = it->flags;
        }
        if (*created) {
            if (ret != ENGINE_SUCCESS)
                do_item_unlink(it, ITEM_UNLINK_NORMAL);
        } else {
            do_item_release(it);
        }
#else
        if (ret != ENGINE_SUCCESS && *created) {
            do_item_unlink(it, ITEM_UNLINK_NORMAL);
        }
        if (trimmed_elems != NULL && *trimmed_elems != NULL) {
            *trimmed_flags = it->flags;
        }
#endif
    }
#ifdef RM_ITEM_REFCNT
#else
    if (it != NULL) do_item_release(it);
#endif
    UNLOCK_CACHE();

<<<<<<< HEAD
#ifdef ENABLE_PERSISTENCE
    PERSISTENCE_ACTION_END(ret);
#endif
=======
    PERSISTENCE_ACTION_END(ret);
>>>>>>> f1b53128
    return ret;
}

ENGINE_ERROR_CODE btree_elem_update(const char *key, const uint32_t nkey, const bkey_range *bkrange,
                                    const eflag_update *eupdate, const char *value, const uint32_t nbytes,
                                    const void *cookie)
{
    hash_item *it;
    ENGINE_ERROR_CODE ret;
    int bkrtype = do_btree_bkey_range_type(bkrange);
    assert(bkrtype == BKEY_RANGE_TYPE_SIN); /* single bkey */
<<<<<<< HEAD
#ifdef ENABLE_PERSISTENCE
    PERSISTENCE_ACTION_BEGIN(cookie, UPD_BT_ELEM_INSERT);
#endif
=======
    PERSISTENCE_ACTION_BEGIN(cookie, UPD_BT_ELEM_INSERT);
>>>>>>> f1b53128

    LOCK_CACHE();
    ret = do_btree_item_find(key, nkey, DONT_UPDATE, &it);
    if (ret == ENGINE_SUCCESS) {
        btree_meta_info *info = (btree_meta_info *)item_get_meta(it);
        do {
            if (info->ccnt == 0) {
                ret = ENGINE_ELEM_ENOENT; break;
            }
            if ((info->bktype == BKEY_TYPE_UINT64 && bkrange->from_nbkey >  0) ||
                (info->bktype == BKEY_TYPE_BINARY && bkrange->from_nbkey == 0)) {
                ret = ENGINE_EBADBKEY; break;
            }
            ret = do_btree_elem_update(info, bkrtype, bkrange, eupdate, value, nbytes, cookie);
        } while(0);
        do_item_release(it);
    }
    UNLOCK_CACHE();

<<<<<<< HEAD
#ifdef ENABLE_PERSISTENCE
    PERSISTENCE_ACTION_END(ret);
#endif
=======
    PERSISTENCE_ACTION_END(ret);
>>>>>>> f1b53128
    return ret;
}

ENGINE_ERROR_CODE btree_elem_delete(const char *key, const uint32_t nkey,
                                    const bkey_range *bkrange, const eflag_filter *efilter,
                                    const uint32_t req_count, const bool drop_if_empty,
                                    uint32_t *del_count, uint32_t *opcost, bool *dropped,
                                    const void *cookie)
{
    hash_item *it;
    ENGINE_ERROR_CODE ret;
    int bkrtype = do_btree_bkey_range_type(bkrange);
<<<<<<< HEAD
#ifdef ENABLE_PERSISTENCE
    PERSISTENCE_ACTION_BEGIN(cookie, (drop_if_empty ?
                                      UPD_BT_ELEM_DELETE_DROP : UPD_BT_ELEM_DELETE));
#endif
=======
    PERSISTENCE_ACTION_BEGIN(cookie, (drop_if_empty ? UPD_BT_ELEM_DELETE_DROP
                                                    : UPD_BT_ELEM_DELETE));
>>>>>>> f1b53128

    LOCK_CACHE();
    ret = do_btree_item_find(key, nkey, DONT_UPDATE, &it);
    if (ret == ENGINE_SUCCESS) {
        btree_meta_info *info = (btree_meta_info *)item_get_meta(it);
        do {
            if (info->ccnt == 0) {
                ret = ENGINE_ELEM_ENOENT; break;
            }
            if ((info->bktype == BKEY_TYPE_UINT64 && bkrange->from_nbkey >  0) ||
                (info->bktype == BKEY_TYPE_BINARY && bkrange->from_nbkey == 0)) {
                ret = ENGINE_EBADBKEY; break;
            }
            *del_count = do_btree_elem_delete(info, bkrtype, bkrange, efilter, 0, req_count,
                                              opcost, ELEM_DELETE_NORMAL);
            if (*del_count > 0) {
                if (info->ccnt == 0 && drop_if_empty) {
                    assert(info->root == NULL);
                    do_item_unlink(it, ITEM_UNLINK_NORMAL);
                    *dropped = true;
                } else {
                    *dropped = false;
                }
            } else {
                ret = ENGINE_ELEM_ENOENT;
            }
        } while(0);
        do_item_release(it);
    }
    UNLOCK_CACHE();

<<<<<<< HEAD
#ifdef ENABLE_PERSISTENCE
    PERSISTENCE_ACTION_END(ret);
#endif
=======
    PERSISTENCE_ACTION_END(ret);
>>>>>>> f1b53128
    return ret;
}

ENGINE_ERROR_CODE btree_elem_arithmetic(const char *key, const uint32_t nkey,
                                        const bkey_range *bkrange,
                                        const bool increment, const bool create,
                                        const uint64_t delta, const uint64_t initial,
                                        const eflag_t *eflagp,
                                        uint64_t *result, const void *cookie)
{
    hash_item *it;
    ENGINE_ERROR_CODE ret;
    int bkrtype = do_btree_bkey_range_type(bkrange);
    assert(bkrtype == BKEY_RANGE_TYPE_SIN); /* single bkey */
<<<<<<< HEAD
#ifdef ENABLE_PERSISTENCE
    PERSISTENCE_ACTION_BEGIN(cookie, UPD_BT_ELEM_INSERT);
#endif
=======
    PERSISTENCE_ACTION_BEGIN(cookie, UPD_BT_ELEM_INSERT);
>>>>>>> f1b53128

    LOCK_CACHE();
    ret = do_btree_item_find(key, nkey, DONT_UPDATE, &it);
    if (ret == ENGINE_SUCCESS) {
        bool new_root_flag = false;
        btree_meta_info *info = (btree_meta_info *)item_get_meta(it);
        do {
            if (info->ccnt > 0 || info->maxbkeyrange.len != BKEY_NULL) {
                if ((info->bktype == BKEY_TYPE_UINT64 && bkrange->from_nbkey >  0) ||
                    (info->bktype == BKEY_TYPE_BINARY && bkrange->from_nbkey == 0)) {
                    ret = ENGINE_EBADBKEY; break;
                }
            }
            if (info->root == NULL && create == true) {
                /* create new root node */
                btree_indx_node *r_node = do_btree_node_alloc(0, cookie);
                if (r_node == NULL) {
                    ret = ENGINE_ENOMEM; break;
                }
                do_btree_node_link(info, r_node, NULL);
                new_root_flag = true;
            }
            ret = do_btree_elem_arithmetic(info, bkrtype, bkrange, increment, create,
                                           delta, initial, eflagp, result, cookie);
            if (ret != ENGINE_SUCCESS) {
                if (new_root_flag) {
                    /* unlink the root node and free it */
                    do_btree_node_unlink(info, info->root, NULL);
                }
            }
        } while(0);
        do_item_release(it);
    }
    UNLOCK_CACHE();

<<<<<<< HEAD
#ifdef ENABLE_PERSISTENCE
    PERSISTENCE_ACTION_END(ret);
#endif
=======
    PERSISTENCE_ACTION_END(ret);
>>>>>>> f1b53128
    return ret;
}

ENGINE_ERROR_CODE btree_elem_get(const char *key, const uint32_t nkey,
                                 const bkey_range *bkrange, const eflag_filter *efilter,
                                 const uint32_t offset, const uint32_t req_count,
                                 const bool delete, const bool drop_if_empty,
                                 struct elems_result *eresult,
                                 const void *cookie)
{
    hash_item *it;
    ENGINE_ERROR_CODE ret;
    int bkrtype = do_btree_bkey_range_type(bkrange);
    bool potentialbkeytrim;
<<<<<<< HEAD
#ifdef ENABLE_PERSISTENCE
    if (delete) {
        PERSISTENCE_ACTION_BEGIN(cookie, (drop_if_empty ?
                                          UPD_BT_ELEM_DELETE_DROP : UPD_BT_ELEM_DELETE));
    }
#endif
=======
    if (delete) {
        PERSISTENCE_ACTION_BEGIN(cookie, (drop_if_empty ? UPD_BT_ELEM_DELETE_DROP
                                                        : UPD_BT_ELEM_DELETE));
    }
>>>>>>> f1b53128

    eresult->elem_array = NULL;
    eresult->elem_count = 0;

    LOCK_CACHE();
    ret = do_btree_item_find(key, nkey, DO_UPDATE, &it);
    if (ret == ENGINE_SUCCESS) {
        btree_meta_info *info = (btree_meta_info *)item_get_meta(it);
        do {
            if ((info->mflags & COLL_META_FLAG_READABLE) == 0) {
                ret = ENGINE_UNREADABLE; break;
            }
            if (info->ccnt == 0 || offset >= info->ccnt) {
                ret = ENGINE_ELEM_ENOENT; break;
            }
            if ((info->bktype == BKEY_TYPE_UINT64 && bkrange->from_nbkey >  0) ||
                (info->bktype == BKEY_TYPE_BINARY && bkrange->from_nbkey == 0)) {
                ret = ENGINE_EBADBKEY; break;
            }
            if (req_count == 0 || info->ccnt < req_count) {
                eresult->elem_array = (eitem **)malloc(info->ccnt * sizeof(eitem*));
            } else {
                eresult->elem_array = (eitem **)malloc(req_count * sizeof(eitem*));
            }
            if (eresult->elem_array == NULL) {
                ret = ENGINE_ENOMEM; break;
            }
            eresult->elem_count = do_btree_elem_get(info, bkrtype, bkrange, efilter,
                                                    offset, req_count, delete,
                                                    (btree_elem_item **)(eresult->elem_array),
                                                    &(eresult->opcost_or_eindex), &potentialbkeytrim);
            if (eresult->elem_count > 0) {
                if (delete) {
                    if (info->ccnt == 0 && drop_if_empty) {
                        assert(info->root == NULL);
                        do_item_unlink(it, ITEM_UNLINK_NORMAL);
                        eresult->dropped = true;
                    } else {
                        eresult->dropped = false;
                    }
                } else {
                    eresult->trimmed = potentialbkeytrim;
                }
                eresult->flags = it->flags;
            } else {
                if (potentialbkeytrim == true) {
                    ret = ENGINE_EBKEYOOR;
                } else {
                    ret = ENGINE_ELEM_ENOENT;
                }
                free(eresult->elem_array);
                eresult->elem_array = NULL;
            }
        } while (0);
        do_item_release(it);
    }
    UNLOCK_CACHE();

<<<<<<< HEAD
#ifdef ENABLE_PERSISTENCE
    if (delete) {
        PERSISTENCE_ACTION_END(ret);
    }
#endif
=======
    if (delete) {
        PERSISTENCE_ACTION_END(ret);
    }
>>>>>>> f1b53128
    return ret;
}

ENGINE_ERROR_CODE btree_elem_count(const char *key, const uint32_t nkey,
                                   const bkey_range *bkrange, const eflag_filter *efilter,
                                   uint32_t *elem_count, uint32_t *opcost)
{
    hash_item *it;
    ENGINE_ERROR_CODE ret;
    int bkrtype = do_btree_bkey_range_type(bkrange);

    LOCK_CACHE();
    ret = do_btree_item_find(key, nkey, DO_UPDATE, &it);
    if (ret == ENGINE_SUCCESS) {
        btree_meta_info *info = (btree_meta_info *)item_get_meta(it);
        do {
            if ((info->mflags & COLL_META_FLAG_READABLE) == 0) {
                ret = ENGINE_UNREADABLE; break;
            }
            if ((info->bktype == BKEY_TYPE_UINT64 && bkrange->from_nbkey >  0) ||
                (info->bktype == BKEY_TYPE_BINARY && bkrange->from_nbkey == 0)) {
                ret = ENGINE_EBADBKEY; break;
            }
            *elem_count = do_btree_elem_count(info, bkrtype, bkrange, efilter, opcost);
        } while (0);
        do_item_release(it);
    }
    UNLOCK_CACHE();
    return ret;
}

ENGINE_ERROR_CODE btree_posi_find(const char *key, const uint32_t nkey, const bkey_range *bkrange,
                                  ENGINE_BTREE_ORDER order, int *position)
{
    hash_item *it;
    ENGINE_ERROR_CODE ret;
    int bkrtype = do_btree_bkey_range_type(bkrange);
    assert(bkrtype == BKEY_RANGE_TYPE_SIN);

    LOCK_CACHE();
    ret = do_btree_item_find(key, nkey, DO_UPDATE, &it);
    if (ret == ENGINE_SUCCESS) {
        btree_meta_info *info = (btree_meta_info *)item_get_meta(it);
        do {
            if ((info->mflags & COLL_META_FLAG_READABLE) == 0) {
                ret = ENGINE_UNREADABLE; break;
            }
            if (info->ccnt == 0) {
                ret = ENGINE_ELEM_ENOENT; break;
            }
            if ((info->bktype == BKEY_TYPE_UINT64 && bkrange->from_nbkey >  0) ||
                (info->bktype == BKEY_TYPE_BINARY && bkrange->from_nbkey == 0)) {
                ret = ENGINE_EBADBKEY; break;
            }
            *position = do_btree_posi_find(info, bkrtype, bkrange, order);
            if (*position < 0) {
                ret = ENGINE_ELEM_ENOENT; break;
            }
        } while (0);
        do_item_release(it);
    }
    UNLOCK_CACHE();
    return ret;
}

ENGINE_ERROR_CODE btree_posi_find_with_get(const char *key, const uint32_t nkey,
                                           const bkey_range *bkrange, ENGINE_BTREE_ORDER order,
                                           const int count, int *position,
                                           struct elems_result *eresult)
{
    hash_item *it;
    ENGINE_ERROR_CODE ret;
    int bkrtype = do_btree_bkey_range_type(bkrange);
    assert(bkrtype == BKEY_RANGE_TYPE_SIN);

    eresult->elem_array = NULL;
    eresult->elem_count = 0;

    LOCK_CACHE();
    ret = do_btree_item_find(key, nkey, DO_UPDATE, &it);
    if (ret == ENGINE_SUCCESS) {
        btree_meta_info *info = (btree_meta_info *)item_get_meta(it);
        do {
            if ((info->mflags & COLL_META_FLAG_READABLE) == 0) {
                ret = ENGINE_UNREADABLE; break;
            }
            if (info->ccnt == 0) {
                ret = ENGINE_ELEM_ENOENT; break;
            }
            if ((info->bktype == BKEY_TYPE_UINT64 && bkrange->from_nbkey >  0) ||
                (info->bktype == BKEY_TYPE_BINARY && bkrange->from_nbkey == 0)) {
                ret = ENGINE_EBADBKEY; break;
            }
            if ((eresult->elem_array = (eitem **)malloc((2*count+1)*sizeof(eitem*))) == NULL) {
                ret = ENGINE_ENOMEM; break;
            }
            *position = do_btree_posi_find_with_get(info, bkrtype, bkrange, order, count,
                                                    (btree_elem_item**)(eresult->elem_array),
                                                    &(eresult->elem_count),
                                                    &(eresult->opcost_or_eindex));
            if (*position >= 0) {
                eresult->flags = it->flags;
            } else {
                ret = ENGINE_ELEM_ENOENT;
                free(eresult->elem_array);
                eresult->elem_array = NULL;
            }
        } while (0);
        do_item_release(it);
    }
    UNLOCK_CACHE();
    return ret;
}

ENGINE_ERROR_CODE btree_elem_get_by_posi(const char *key, const uint32_t nkey,
                                         ENGINE_BTREE_ORDER order, int from_posi, int to_posi,
                                         struct elems_result *eresult)
{
    assert(from_posi >= 0 && to_posi >= 0);
    hash_item *it;
    ENGINE_ERROR_CODE ret;

    eresult->elem_array = NULL;
    eresult->elem_count = 0;

    LOCK_CACHE();
    ret = do_btree_item_find(key, nkey, DO_UPDATE, &it);
    if (ret == ENGINE_SUCCESS) {
        uint32_t rqcount;
        bool     forward;
        btree_meta_info *info = (btree_meta_info *)item_get_meta(it);
        do {
            if ((info->mflags & COLL_META_FLAG_READABLE) == 0) {
                ret = ENGINE_UNREADABLE; break;
            }
            if (info->ccnt == 0) {
                ret = ENGINE_ELEM_ENOENT; break;
            }
            /* adjust from_posi and to_posi considering given order */
            if (from_posi >= info->ccnt && to_posi >= info->ccnt) {
                ret = ENGINE_ELEM_ENOENT; break;
            }
            if (from_posi >= info->ccnt) from_posi = info->ccnt-1;
            if (to_posi   >= info->ccnt) to_posi   = info->ccnt-1;
            if (order == BTREE_ORDER_DESC) {
                from_posi = info->ccnt - from_posi - 1;
                to_posi   = info->ccnt - to_posi   - 1;
            }
            if (from_posi <= to_posi) {
                forward = true;
                rqcount = to_posi - from_posi + 1;
            } else {
                forward = false;
                rqcount = from_posi - to_posi + 1;
            }
            if ((eresult->elem_array = (eitem **)malloc(rqcount * sizeof(eitem*))) == NULL) {
                ret = ENGINE_ENOMEM; break;
            }
            ret = do_btree_elem_get_by_posi(info, from_posi, rqcount, forward,
                                            (btree_elem_item**)(eresult->elem_array),
                                            &(eresult->elem_count));
            if (ret == ENGINE_SUCCESS) {
                eresult->flags = it->flags;
            } else {
                /* ret == ENGINE_ELEM_ENOENT */
                free(eresult->elem_array);
                eresult->elem_array = NULL;
            }
        } while (0);
        do_item_release(it);
    }
    UNLOCK_CACHE();
    return ret;
}

#ifdef SUPPORT_BOP_SMGET
#ifdef JHPARK_OLD_SMGET_INTERFACE
ENGINE_ERROR_CODE btree_elem_smget_old(token_t *key_array, const int key_count,
                                   const bkey_range *bkrange, const eflag_filter *efilter,
                                   const uint32_t offset, const uint32_t count,
                                   btree_elem_item **elem_array, uint32_t *kfnd_array,
                                   uint32_t *flag_array, uint32_t *elem_count,
                                   uint32_t *missed_key_array, uint32_t *missed_key_count,
                                   bool *trimmed, bool *duplicated)
{
    btree_scan_info btree_scan_buf[offset+count+1]; /* one more scan needed */
    uint16_t        sort_sindx_buf[offset+count];   /* sorted scan index buffer */
    uint32_t        sort_sindx_cnt, i;
    int             bkrtype = do_btree_bkey_range_type(bkrange);
    ENGINE_ERROR_CODE ret;

    /* prepare */
    for (i = 0; i <= (offset+count); i++) {
        btree_scan_buf[i].it = NULL;
    }

    *trimmed = false;
    *duplicated = false;

    LOCK_CACHE();
    /* the 1st phase: get the sorted scans */
    ret = do_btree_smget_scan_sort_old(key_array, key_count,
                                   bkrtype, bkrange, efilter, (offset+count),
                                   btree_scan_buf, sort_sindx_buf, &sort_sindx_cnt,
                                   missed_key_array, missed_key_count);
    if (ret == ENGINE_SUCCESS) {
        /* the 2nd phase: get the sorted elems */
        ret = do_btree_smget_elem_sort_old(btree_scan_buf, sort_sindx_buf, sort_sindx_cnt,
                                           bkrtype, bkrange, efilter, offset, count,
                                           elem_array, kfnd_array, flag_array, elem_count,
                                           trimmed, duplicated);
        for (i = 0; i <= (offset+count); i++) {
            if (btree_scan_buf[i].it != NULL)
                do_item_release(btree_scan_buf[i].it);
        }
    }
    UNLOCK_CACHE();

    return ret;
}
#endif

ENGINE_ERROR_CODE btree_elem_smget(token_t *key_array, const int key_count,
                                   const bkey_range *bkrange, const eflag_filter *efilter,
                                   const uint32_t offset, const uint32_t count,
                                   const bool unique,
                                   smget_result_t *result)
{
    btree_scan_info btree_scan_buf[offset+count+1]; /* one more scan needed */
    uint16_t        sort_sindx_buf[offset+count];   /* sorted scan index buffer */
    uint32_t        sort_sindx_cnt, i;
    int             bkrtype = do_btree_bkey_range_type(bkrange);
    ENGINE_ERROR_CODE ret;

    /* prepare */
    for (i = 0; i <= (offset+count); i++) {
        btree_scan_buf[i].it = NULL;
        btree_scan_buf[i].next = (i < (offset+count)) ? (i+1) : -1;
    }

    /* initialize smget result structure */
    assert(result->elem_array != NULL);
    result->trim_elems = (eitem *)&result->elem_array[count];
    result->elem_kinfo = (smget_ehit_t *)&result->elem_array[count + key_count];
    result->miss_kinfo = (smget_emis_t *)&result->elem_kinfo[count];
    result->trim_kinfo = result->miss_kinfo;
    result->elem_count = 0;
    result->miss_count = 0;
    result->trim_count = 0;
    result->elem_arrsz = count;
    result->keys_arrsz = key_count;
    result->duplicated = false;
    result->ascending = (bkrtype != BKEY_RANGE_TYPE_DSC ? true : false);

    LOCK_CACHE();
    do {
        /* the 1st phase: get the sorted scans */
        ret = do_btree_smget_scan_sort(key_array, key_count,
                                       bkrtype, bkrange, efilter, (offset+count), unique,
                                       btree_scan_buf, sort_sindx_buf, &sort_sindx_cnt,
                                       result);
        if (ret != ENGINE_SUCCESS) {
            break;
        }

        /* the 2nd phase: get the sorted elems */
        ret = do_btree_smget_elem_sort(btree_scan_buf, sort_sindx_buf, sort_sindx_cnt,
                                       bkrtype, bkrange, efilter, offset, count, unique,
                                       result);
        if (ret != ENGINE_SUCCESS) {
            break;
        }

        for (i = 0; i <= (offset+count); i++) {
            if (btree_scan_buf[i].it != NULL)
                do_item_release(btree_scan_buf[i].it);
        }
    } while(0);
    UNLOCK_CACHE();

    return ret;
}
#endif

/*
 * ITEM ATTRIBUTE Interface Functions
 */
static ENGINE_ERROR_CODE
do_item_getattr(hash_item *it,
                ENGINE_ITEM_ATTR *attr_ids, const uint32_t attr_count,
                item_attr *attr_data)
{
    /* item flags */
    attr_data->flags = it->flags;

    /* human readable expiretime */
    if (it->exptime == 0) {
        attr_data->exptime = it->exptime;
#ifdef ENABLE_STICKY_ITEM
    } else if (it->exptime == (rel_time_t)-1) {
        attr_data->exptime = it->exptime;
#endif
    } else {
        rel_time_t current_time = svcore->get_current_time();
        if (it->exptime <= current_time) {
            attr_data->exptime = (rel_time_t)-2;
        } else {
            attr_data->exptime = it->exptime - current_time;
        }
    }

    if (IS_COLL_ITEM(it)) {
        coll_meta_info *info = (coll_meta_info *)item_get_meta(it);
        attr_data->type = GET_ITEM_TYPE(it);
        assert(attr_data->type < ITEM_TYPE_MAX);
        /* attribute validation check */
        if (attr_data->type != ITEM_TYPE_BTREE) {
            for (int i = 0; i < attr_count; i++) {
                if (attr_ids[i] == ATTR_MAXBKEYRANGE || attr_ids[i] == ATTR_TRIMMED) {
                    return ENGINE_EBADATTR;
                }
            }
        }
        /* get collection attributes */
        attr_data->count = info->ccnt;
        if (info->mcnt > 0) {
            attr_data->maxcount = info->mcnt;
        } else {
            switch (attr_data->type) {
              case ITEM_TYPE_LIST:
                   attr_data->maxcount = max_list_size;
                   break;
              case ITEM_TYPE_SET:
                   attr_data->maxcount = max_set_size;
                   break;
              case ITEM_TYPE_MAP:
                   attr_data->maxcount = max_map_size;
                   break;
              case ITEM_TYPE_BTREE:
                   attr_data->maxcount = max_btree_size;
                   break;
              default:
                   attr_data->maxcount = 0;
            }
        }
        attr_data->ovflaction = info->ovflact;
        attr_data->readable = (((info->mflags & COLL_META_FLAG_READABLE) != 0) ? 1 : 0);

        if (attr_data->type == ITEM_TYPE_BTREE) {
            btree_meta_info *binfo = (btree_meta_info *)info;
            attr_data->maxbkeyrange = binfo->maxbkeyrange;
            attr_data->trimmed = (((binfo->mflags & COLL_META_FLAG_TRIMMED) != 0) ? 1 : 0);
            if (info->ccnt > 0) {
                btree_elem_item *min_bkey_elem = do_btree_get_first_elem(binfo->root);
                do_btree_get_bkey(min_bkey_elem, &attr_data->minbkey);
                btree_elem_item *max_bkey_elem = do_btree_get_last_elem(binfo->root);
                do_btree_get_bkey(max_bkey_elem, &attr_data->maxbkey);
            }
        }
    } else {
        attr_data->type = ITEM_TYPE_KV;
        /* attribute validation check */
        for (int i = 0; i < attr_count; i++) {
            if (attr_ids[i] == ATTR_COUNT      || attr_ids[i] == ATTR_MAXCOUNT ||
                attr_ids[i] == ATTR_OVFLACTION || attr_ids[i] == ATTR_READABLE ||
                attr_ids[i] == ATTR_MAXBKEYRANGE || attr_ids[i] == ATTR_TRIMMED) {
                return ENGINE_EBADATTR;
            }
        }
    }
    return ENGINE_SUCCESS;
}

ENGINE_ERROR_CODE item_getattr(const void *key, const uint32_t nkey,
                               ENGINE_ITEM_ATTR *attr_ids, const uint32_t attr_count,
                               item_attr *attr_data)
{
    hash_item *it;
    ENGINE_ERROR_CODE ret;

    LOCK_CACHE();
    it = do_item_get(key, nkey, DO_UPDATE);
    if (it == NULL) {
        ret = ENGINE_KEY_ENOENT;
    } else {
        /* get attrributes of the item */
        ret = do_item_getattr(it, attr_ids, attr_count, attr_data);
        if (ret != ENGINE_SUCCESS) {
            /* what should we do ? nothing */
        }
        do_item_release(it);
    }
    UNLOCK_CACHE();

    return ret;
}

static ENGINE_ERROR_CODE
do_item_setattr_check(hash_item *it,
                      ENGINE_ITEM_ATTR *attr_ids, const uint32_t attr_count,
                      item_attr *attr_data)
{
    ENGINE_ERROR_CODE ret = ENGINE_SUCCESS;
    coll_meta_info *info = NULL;
    if (IS_COLL_ITEM(it)) {
        info = (coll_meta_info *)item_get_meta(it);
    }

    for (int i = 0; i < attr_count; i++) {
        /* Attributes for all items */
#ifdef ENABLE_STICKY_ITEM
        if (attr_ids[i] == ATTR_EXPIRETIME) {
            /* do not allow sticky toggling */
            if ((it->exptime == (rel_time_t)-1 && attr_data->exptime != (rel_time_t)-1) ||
                (it->exptime != (rel_time_t)-1 && attr_data->exptime == (rel_time_t)-1)) {
                ret = ENGINE_EBADVALUE; break;
            }
            continue;
        }
#endif
        /* Attributes for collection items */
        if (info == NULL) continue;
        if (attr_ids[i] == ATTR_MAXCOUNT) {
            attr_data->maxcount = do_coll_real_maxcount(it, attr_data->maxcount);
            if (attr_data->maxcount > 0 && attr_data->maxcount < info->ccnt) {
                ret = ENGINE_EBADVALUE; break;
            }
            continue;
        }
        if (attr_ids[i] == ATTR_OVFLACTION) {
            if (attr_data->ovflaction == OVFL_ERROR) {
                /* nothing to check */
            } else if (attr_data->ovflaction == OVFL_HEAD_TRIM ||
                       attr_data->ovflaction == OVFL_TAIL_TRIM) {
                if (! IS_LIST_ITEM(it)) {
                    ret = ENGINE_EBADVALUE; break;
                }
            } else if (attr_data->ovflaction == OVFL_SMALLEST_TRIM ||
                       attr_data->ovflaction == OVFL_LARGEST_TRIM ||
                       attr_data->ovflaction == OVFL_SMALLEST_SILENT_TRIM ||
                       attr_data->ovflaction == OVFL_LARGEST_SILENT_TRIM) {
                if (! IS_BTREE_ITEM(it)) {
                    ret = ENGINE_EBADVALUE; break;
                }
            } else {
                ret = ENGINE_EBADVALUE; break;
            }
            continue;
        }
        if (attr_ids[i] == ATTR_READABLE) {
            if (attr_data->readable != 1) {
                ret = ENGINE_EBADVALUE; break;
            }
            continue;
        }
        /* Attributes for only b+tree items */
        if (!IS_BTREE_ITEM(it)) continue;
        if (attr_ids[i] == ATTR_MAXBKEYRANGE) {
            if (attr_data->maxbkeyrange.len != BKEY_NULL && info->ccnt > 0) {
                btree_meta_info *binfo = (btree_meta_info *)info;
                /* check bkey type of maxbkeyrange */
                if ((binfo->bktype == BKEY_TYPE_UINT64 && attr_data->maxbkeyrange.len >  0) ||
                    (binfo->bktype == BKEY_TYPE_BINARY && attr_data->maxbkeyrange.len == 0)) {
                    ret = ENGINE_EBADVALUE; break;
                }
                /* New maxbkeyrange must contain the current bkey range */
                if ((binfo->ccnt >= 2) && /* current key range exists */
                    (attr_data->maxbkeyrange.len != binfo->maxbkeyrange.len ||
                     BKEY_ISNE(attr_data->maxbkeyrange.val, attr_data->maxbkeyrange.len,
                               binfo->maxbkeyrange.val, binfo->maxbkeyrange.len))) {
                    bkey_t curbkeyrange;
                    btree_elem_item *min_bkey_elem = do_btree_get_first_elem(binfo->root);
                    btree_elem_item *max_bkey_elem = do_btree_get_last_elem(binfo->root);
                    curbkeyrange.len = attr_data->maxbkeyrange.len;
                    BKEY_DIFF(max_bkey_elem->data, max_bkey_elem->nbkey,
                              min_bkey_elem->data, min_bkey_elem->nbkey,
                              curbkeyrange.len, curbkeyrange.val);
                    if (BKEY_ISGT(curbkeyrange.val, curbkeyrange.len,
                                  attr_data->maxbkeyrange.val, attr_data->maxbkeyrange.len)) {
                        ret = ENGINE_EBADVALUE; break;
                    }
                }
            }
            continue;
        }
    }
    return ret;
}

static void
do_item_setattr_exec(hash_item *it,
                     ENGINE_ITEM_ATTR *attr_ids, const uint32_t attr_count,
                     item_attr *attr_data)
{
    coll_meta_info *info = NULL;
    if (IS_COLL_ITEM(it)) {
        info = (coll_meta_info *)item_get_meta(it);
    }

    for (int i = 0; i < attr_count; i++) {
        /* Attributes for all items */
        if (attr_ids[i] == ATTR_EXPIRETIME) {
            if (it->exptime != attr_data->exptime) {
                rel_time_t before_exptime = it->exptime;
                it->exptime = attr_data->exptime;
                if (before_exptime == 0 && it->exptime != 0) {
                    /* exptime: 0 => positive value */
                    /* When change the exptime, we must consider that
                     * an item, whose exptime is 0, can be below the lowMK of LRU.
                     * If the exptime of the item is changed to a positive value,
                     * it might not reclaimed even if it's expired in the future.
                     * To resolve this, we move it to the top of LRU list.
                     */
                    do_item_update(it, true); /* force LRU update */
                }
            }
            continue;
        }
        /* Attributes for collection items */
        if (info == NULL) continue;
        if (attr_ids[i] == ATTR_MAXCOUNT) {
            info->mcnt = attr_data->maxcount;
            continue;
        }
        if (attr_ids[i] == ATTR_OVFLACTION) {
            if (IS_BTREE_ITEM(it)) {
                btree_meta_info *binfo = (btree_meta_info *)info;
                if (binfo->ovflact != attr_data->ovflaction) {
                    binfo->mflags &= ~COLL_META_FLAG_TRIMMED; // clear trimmed
                }
            }
            info->ovflact = attr_data->ovflaction;
            if (IS_BTREE_ITEM(it)) {
                if (forced_btree_ovflact != 0 && forced_action_pfxlen < it->nkey &&
                    memcmp(forced_action_prefix, item_get_key(it), forced_action_pfxlen) == 0) {
                    info->ovflact = forced_btree_ovflact;
                }
            }
            continue;
        }
        if (attr_ids[i] == ATTR_READABLE) {
            info->mflags |= COLL_META_FLAG_READABLE;
            continue;
        }
        /* Attributes for only b+tree items */
        if (!IS_BTREE_ITEM(it)) continue;
        if (attr_ids[i] == ATTR_MAXBKEYRANGE) {
            btree_meta_info *binfo = (btree_meta_info *)info;
            if (attr_data->maxbkeyrange.len == BKEY_NULL) {
                if (binfo->maxbkeyrange.len != BKEY_NULL) {
                    binfo->maxbkeyrange = attr_data->maxbkeyrange;
                    if (binfo->ccnt == 0) {
                        if (binfo->bktype != BKEY_TYPE_UNKNOWN)
                            binfo->bktype = BKEY_TYPE_UNKNOWN;
                    }
                }
            } else { /* attr_data->maxbkeyrange.len != BKEY_NULL */
                if (binfo->ccnt == 0) {
                    /* just reset maxbkeyrange with new value */
                    binfo->maxbkeyrange = attr_data->maxbkeyrange;
                    if (attr_data->maxbkeyrange.len == 0) {
                        binfo->bktype = BKEY_TYPE_UINT64;
                    } else {
                        binfo->bktype = BKEY_TYPE_BINARY;
                    }
                } else { /* binfo->ccnt > 0 */
                    binfo->maxbkeyrange = attr_data->maxbkeyrange;
                }
            }
            continue;
        }
    }

    CLOG_ITEM_SETATTR(it, attr_ids, attr_count);
}

ENGINE_ERROR_CODE item_setattr(const void *key, const uint32_t nkey,
                               ENGINE_ITEM_ATTR *attr_ids, const uint32_t attr_count,
                               item_attr *attr_data, const void *cookie)
{
    hash_item *it;
    ENGINE_ERROR_CODE ret;
<<<<<<< HEAD
#ifdef ENABLE_PERSISTENCE
    PERSISTENCE_ACTION_BEGIN(cookie, UPD_SETATTR_EXPTIME);
#endif
=======
    PERSISTENCE_ACTION_BEGIN(cookie, UPD_SETATTR_EXPTIME);
>>>>>>> f1b53128

    LOCK_CACHE();
    it = do_item_get(key, nkey, DONT_UPDATE);
    if (it == NULL) {
        ret = ENGINE_KEY_ENOENT;
    } else {
        ret = do_item_setattr_check(it, attr_ids, attr_count, attr_data);
        if (ret == ENGINE_SUCCESS) {
            /* do setattr operation */
            do_item_setattr_exec(it, attr_ids, attr_count, attr_data);
        }
        do_item_release(it);
    }
    UNLOCK_CACHE();

<<<<<<< HEAD
#ifdef ENABLE_PERSISTENCE
    PERSISTENCE_ACTION_END(ret);
#endif
=======
    PERSISTENCE_ACTION_END(ret);
>>>>>>> f1b53128
    return ret;
}

/*
 * Get elements from collection hash item
 */
static int do_coll_eresult_realloc(elems_result_t *eresult, uint32_t size)
{
    if (size <= eresult->elem_arrsz) {
        return 0; /* nothing to realloc */
    }

    if (eresult->elem_array != NULL) {
        free(eresult->elem_array);
    }

    eresult->elem_array = malloc(sizeof(void*) * size);
    if (eresult->elem_array != NULL) {
        eresult->elem_arrsz = size;
        eresult->elem_count = 0;
        return 0;
    } else {
        logger->log(EXTENSION_LOG_WARNING, NULL,
                    "Failed to reallocate eresult(size=%u).\n", size);
        eresult->elem_arrsz = 0;
        eresult->elem_count = 0;
        return -1;
    }
}

int coll_elem_result_init(elems_result_t *eresult, uint32_t size)
{
    if (size > 0) {
        eresult->elem_array = malloc(sizeof(void*) * size);
        if (eresult->elem_array == NULL) {
            return -1; /* out of memory */
        }
        eresult->elem_arrsz = size;
    } else {
        eresult->elem_array = NULL;
        eresult->elem_arrsz = 0;
    }
    eresult->elem_count = 0;
    return 0;
}

void coll_elem_result_free(elems_result_t *eresult)
{
    if (eresult->elem_array != NULL) {
        free(eresult->elem_array);
        eresult->elem_array = NULL;
        eresult->elem_arrsz = 0;
    }
}

/* See do_list_elem_delete. */
static void do_list_elem_get_all(list_meta_info *info, elems_result_t *eresult)
{
    assert(eresult->elem_arrsz >= info->ccnt && eresult->elem_count == 0);
    list_elem_item *elem;

    elem = do_list_elem_find(info, 0);
    while (elem != NULL) {
        elem->refcount++;
        eresult->elem_array[eresult->elem_count++] = elem;
        elem = elem->next;
    }
    assert(eresult->elem_count == info->ccnt);
}

/* See do_set_elem_traverse_dfs and do_set_elem_link. do_set_elem_traverse_dfs
 * can visit all elements, but only supports get and delete operations.
 * Do something similar and visit all elements.
 */
static void do_set_elem_get_all(set_meta_info *info, elems_result_t *eresult)
{
    assert(eresult->elem_arrsz >= info->ccnt && eresult->elem_count == 0);
    set_hash_node *node;
    set_elem_item *elem;
    int cur_depth, i;
    bool push;

    /* Temporay stack we use to do dfs. Static is ugly but is okay...
     * This function runs with the cache lock acquired.
     */
    static int stack_max = 0;
    static struct {
        set_hash_node *node;
        int idx;
    } *stack = NULL;

    node = info->root;
    cur_depth = 0;
    push = true;
    while (node != NULL) {
        if (push) {
            push = false;
            if (stack_max <= cur_depth) {
                stack_max += 16;
                stack = realloc(stack, sizeof(*stack) * stack_max);
            }
            stack[cur_depth].node = node;
            stack[cur_depth].idx = 0;
        }

        /* Scan the current node */
        for (i = stack[cur_depth].idx; i < SET_HASHTAB_SIZE; i++) {
            if (node->hcnt[i] >= 0) {
                /* Hash chain.  Insert all elements on the chain into the
                 * to-be-copied list.
                 */
                for (elem = node->htab[i]; elem != NULL; elem = elem->next) {
                    elem->refcount++;
                    eresult->elem_array[eresult->elem_count++] = elem;
                }
            }
            else if (node->htab[i] != NULL) {
                /* Another hash node. Go down */
                stack[cur_depth].idx = i+1;
                push = true;
                node = node->htab[i];
                cur_depth++;
                break;
            }
        }

        /* Scannned everything in this node. Go up. */
        if (i >= SET_HASHTAB_SIZE) {
            cur_depth--;
            if (cur_depth < 0)
                node = NULL; /* done */
            else
                node = stack[cur_depth].node;
        }
    }
    assert(eresult->elem_count == info->ccnt);
}

/* See do_map_elem_traverse_dfs and do_map_elem_link. do_map_elem_traverse_dfs
 * can visit all elements, but only supports get and delete operations.
 * Do something similar and visit all elements.
 */
static void do_map_elem_get_all(map_meta_info *info, elems_result_t *eresult)
{
    assert(eresult->elem_arrsz >= info->ccnt && eresult->elem_count == 0);
    map_hash_node *node;
    map_elem_item *elem;
    int cur_depth, i;
    bool push;

    /* Temporay stack we use to do dfs. Static is ugly but is okay...
     * This function runs with the cache lock acquired.
     */
    static int stack_max = 0;
    static struct {
        map_hash_node *node;
        int idx;
    } *stack = NULL;

    node = info->root;
    cur_depth = 0;
    push = true;
    while (node != NULL) {
        if (push) {
            push = false;
            if (stack_max <= cur_depth) {
                stack_max += 16;
                stack = realloc(stack, sizeof(*stack) * stack_max);
            }
            stack[cur_depth].node = node;
            stack[cur_depth].idx = 0;
        }

        /* Scan the current node */
        for (i = stack[cur_depth].idx; i < MAP_HASHTAB_SIZE; i++) {
            if (node->hcnt[i] >= 0) {
                /* Hash chain.  Insert all elements on the chain into the
                 * to-be-copied list.
                 */
                for (elem = node->htab[i]; elem != NULL; elem = elem->next) {
                    elem->refcount++;
                    eresult->elem_array[eresult->elem_count++] = elem;
                }
            }
            else if (node->htab[i] != NULL) {
                /* Another hash node.  Go down */
                stack[cur_depth].idx = i+1;
                push = true;
                node = node->htab[i];
                cur_depth++;
                break;
            }
        }

        /* Scannned everything in this node.  Go up. */
        if (i >= MAP_HASHTAB_SIZE) {
            cur_depth--;
            if (cur_depth < 0)
                node = NULL; /* done */
            else
                node = stack[cur_depth].node;
        }
    }
    assert(eresult->elem_count == info->ccnt);
}

/* Scan the whole btree with the cache lock acquired.
 * We only build the table of the current elements.
 * See do_btree_elem_delete and do_btree_multi_elem_unlink.
 * They show how to traverse the btree.
 * FIXME. IS THIS STILL RIGHT AFTER THE MERGE? do_btree_multi_elem_unlink is gone.
 */
static void do_btree_elem_get_all(btree_meta_info *info, elems_result_t *eresult)
{
    assert(eresult->elem_arrsz >= info->ccnt && eresult->elem_count == 0);
    btree_elem_item *elem;
    btree_elem_posi  posi;

    elem = do_btree_find_first(info->root, BKEY_RANGE_TYPE_ASC, NULL, &posi, false);
    while (elem != NULL) {
        elem->refcount++;
        eresult->elem_array[eresult->elem_count++] = elem;
        /* Never have to go backward?  FIXME */
        elem = do_btree_find_next(&posi, NULL);
    }
    assert(eresult->elem_count == info->ccnt);
}

#define GET_ALIGN_SIZE(s,a) \
        (((s)%(a)) == 0 ? (s) : (s)+(a)-((s)%(a)))
ENGINE_ERROR_CODE coll_elem_get_all(hash_item *it, elems_result_t *eresult, bool lock_hold)
{
    coll_meta_info *info;
    ENGINE_ERROR_CODE ret = ENGINE_SUCCESS;

    eresult->elem_count = 0;

    if (lock_hold) LOCK_CACHE();
    do {
        if (!IS_COLL_ITEM(it)) {
            ret = ENGINE_EBADTYPE; break;
        }
        info = (coll_meta_info*)item_get_meta(it);
        if (info->ccnt <= 0) {
            ret = ENGINE_ELEM_ENOENT; break;
        }
        /* init and check result */
        if (eresult->elem_arrsz < info->ccnt) {
            uint32_t new_size = GET_ALIGN_SIZE(info->ccnt, 100);
            if (do_coll_eresult_realloc(eresult, new_size) < 0) {
                ret = ENGINE_ENOMEM; break;
            }
        }
        /* get all elements */
        if (IS_LIST_ITEM(it))       do_list_elem_get_all((list_meta_info*)info, eresult);
        else if (IS_SET_ITEM(it))   do_set_elem_get_all((set_meta_info*)info, eresult);
        else if (IS_MAP_ITEM(it))   do_map_elem_get_all((map_meta_info*)info, eresult);
        else if (IS_BTREE_ITEM(it)) do_btree_elem_get_all((btree_meta_info*)info, eresult);
    } while(0);
    if (lock_hold) UNLOCK_CACHE();

    return ret;
}

void coll_elem_release(elems_result_t *eresult, int type)
{
    switch(type) {
      case ITEM_TYPE_LIST:
           list_elem_release((list_elem_item**)eresult->elem_array, eresult->elem_count);
           break;
      case ITEM_TYPE_SET:
           set_elem_release((set_elem_item**)eresult->elem_array, eresult->elem_count);
           break;
      case ITEM_TYPE_MAP:
           map_elem_release((map_elem_item**)eresult->elem_array, eresult->elem_count);
           break;
      case ITEM_TYPE_BTREE:
           btree_elem_release((btree_elem_item**)eresult->elem_array, eresult->elem_count);
           break;
    }
}

/*
 * Item config functions
 */
ENGINE_ERROR_CODE item_conf_set_scrub_count(int *count)
{
    ENGINE_ERROR_CODE ret = ENGINE_SUCCESS;

    LOCK_CACHE();
    if (SCRUB_MIN_COUNT <= *count &&
        SCRUB_MAX_COUNT >= *count) {
        config->scrub_count = *count;
    } else {
        ret = ENGINE_EBADVALUE;
    }
    UNLOCK_CACHE();
    return ret;
}

ENGINE_ERROR_CODE item_conf_set_maxcollsize(const int coll_type, int *maxsize)
{
    ENGINE_ERROR_CODE ret = ENGINE_SUCCESS;

    LOCK_CACHE();
    if (*maxsize < 0 || *maxsize > coll_size_limit) {
        *maxsize = coll_size_limit;
    }
    switch (coll_type) {
      case ITEM_TYPE_LIST:
           if (*maxsize <= max_list_size) {
               ret = ENGINE_EBADVALUE;
           } else {
               max_list_size = *maxsize;
               config->max_list_size = *maxsize;
           }
           break;
      case ITEM_TYPE_SET:
           if (*maxsize <= max_set_size) {
               ret = ENGINE_EBADVALUE;
           } else {
               max_set_size = *maxsize;
               config->max_set_size = *maxsize;
           }
           break;
      case ITEM_TYPE_MAP:
           if (*maxsize <= max_map_size) {
               ret = ENGINE_EBADVALUE;
           } else {
               max_map_size = *maxsize;
               config->max_map_size = *maxsize;
           }
           break;
      case ITEM_TYPE_BTREE:
           if (*maxsize <= max_btree_size) {
               ret = ENGINE_EBADVALUE;
           } else {
               max_btree_size = *maxsize;
               config->max_btree_size = *maxsize;
           }
           break;
    }
    UNLOCK_CACHE();
    return ret;
}

bool item_conf_get_evict_to_free(void)
{
    bool value;
    LOCK_CACHE();
    value = config->evict_to_free;
    UNLOCK_CACHE();
    return value;
}

void item_conf_set_evict_to_free(bool value)
{
    LOCK_CACHE();
    config->evict_to_free = value;
    UNLOCK_CACHE();
}

/*
 * Item access functions
 */
uint64_t item_get_cas(const hash_item* item)
{
    if (item->iflag & ITEM_WITH_CAS) {
        return *(uint64_t*)(item + 1);
    }
    return 0;
}

void item_set_cas(const hash_item* item, uint64_t val)
{
    if (item->iflag & ITEM_WITH_CAS) {
        *(uint64_t*)(item + 1) = val;
    }
}

const void* item_get_key(const hash_item* item)
{
    char *ret = (void*)(item + 1);
    if (item->iflag & ITEM_WITH_CAS) {
        ret += sizeof(uint64_t);
    }
    return ret;
}

char* item_get_data(const hash_item* item)
{
    return ((char*)item_get_key(item)) + item->nkey;
}

const void* item_get_meta(const hash_item* item)
{
    if (IS_COLL_ITEM(item))
        return (void*)((char*)item_get_key(item) +
                       META_OFFSET_IN_ITEM(item->nkey, item->nbytes));
    else
        return NULL;
}

/****
uint8_t item_get_clsid(const hash_item* item)
{
    return 0;
}
****/

/*
 * Check item validity
 */
bool item_is_valid(hash_item* item)
{
    if (item->iflag & ITEM_LINKED) {
        rel_time_t current_time = svcore->get_current_time();
        return do_item_isvalid(item, current_time);
    } else {
        return false;
    }
}

/*
 * Item and Element size functions
 */
uint32_t item_ntotal(hash_item *item)
{
    return (uint32_t)ITEM_ntotal(item);
}

uint32_t list_elem_ntotal(list_elem_item *elem)
{
    return do_list_elem_ntotal(elem);
}

uint32_t set_elem_ntotal(set_elem_item *elem)
{
    return do_set_elem_ntotal(elem);
}

uint32_t map_elem_ntotal(map_elem_item *elem)
{
    return do_map_elem_ntotal(elem);
}

uint32_t btree_elem_ntotal(btree_elem_item *elem)
{
    return do_btree_elem_ntotal(elem);
}

uint8_t  btree_real_nbkey(uint8_t nbkey)
{
    return (uint8_t)BTREE_REAL_NBKEY(nbkey);
}

/*
 * Item Scan Facility
 */
/* item scan macros */
#define ITEM_SCAN_MAX_ITEMS 128
#define ITEM_SCAN_MAX_ELEMS 1000

void item_scan_open(item_scan *sp, const char *prefix, const int nprefix, CB_SCAN_OPEN cb_scan_open)
{
    LOCK_CACHE();
    assoc_scan_init(&sp->asscan);
    if (cb_scan_open != NULL) {
        cb_scan_open(&sp->asscan);
    }
    UNLOCK_CACHE();
    sp->prefix = prefix;
    sp->nprefix = nprefix;
    sp->is_used = true;
}

int item_scan_getnext(item_scan *sp, void **item_array, elems_result_t *erst_array, int item_arrsz)
{
    hash_item *it;
    int item_limit = item_arrsz < ITEM_SCAN_MAX_ITEMS
                   ? item_arrsz : ITEM_SCAN_MAX_ITEMS;
    int elem_limit = erst_array ? ITEM_SCAN_MAX_ELEMS : 0;
    int item_count;
    ENGINE_ERROR_CODE ret = ENGINE_SUCCESS;

    LOCK_CACHE();
    item_count = assoc_scan_next(&sp->asscan, (hash_item**)item_array, item_limit, elem_limit);
    if (item_count > 0) {
        rel_time_t curtime = svcore->get_current_time();
        int i, nfound = 0;
        for (i = 0; i < item_count; i++) {
            it = (hash_item *)item_array[i];
            if ((it->iflag & ITEM_INTERNAL) != 0) { /* internal item */
                item_array[i] = NULL; continue;
            }
            if (do_item_isvalid(it, curtime) != true) { /* invalid item */
                item_array[i] = NULL; continue;
            }
            /* Is it the item of the given prefix ? */
            if (sp->nprefix >= 0 && !prefix_issame(it->pfxptr, sp->prefix, sp->nprefix)) {
                item_array[i] = NULL; continue;
            }
            /* Found the valid item */
            if (erst_array != NULL && IS_COLL_ITEM(it)) {
                ret = coll_elem_get_all(it, &erst_array[nfound], false);
                if (ret  == ENGINE_ENOMEM) break;
            }
            ITEM_REFCOUNT_INCR(it);
            if (nfound < i) {
                item_array[nfound] = it;
            }
            nfound += 1;
        }
        item_count = nfound;
    } else {
        /* item_count == 0: not found element */
        /* item_count <  0: the end of scan */
    }
    UNLOCK_CACHE();

    if (ret != ENGINE_SUCCESS) {
        if (item_count > 0)
            item_scan_release(sp, item_array, erst_array, item_count);
        item_count = -2; /* OUT OF MEMORY */
    }
    return item_count;
}

void item_scan_release(item_scan *sp, void **item_array, elems_result_t *erst_array, int item_count)
{
    if (erst_array != NULL) {
        for (int i = 0; i < item_count; i++) {
            if (erst_array[i].elem_count > 0) {
                hash_item *it = (hash_item *)item_array[i];
                assert(IS_COLL_ITEM(it));
                coll_elem_release(&erst_array[i], GET_ITEM_TYPE(it));
            }
        }
    }

    LOCK_CACHE();
    for (int i = 0; i < item_count; i++) {
        do_item_release(item_array[i]);
    }
    UNLOCK_CACHE();
}

void item_scan_close(item_scan *sp, CB_SCAN_CLOSE cb_scan_close, bool success)
{
    sp->prefix = NULL;
    sp->nprefix = 0;
    sp->is_used = false;

    LOCK_CACHE();
    assoc_scan_final(&sp->asscan);
    if (cb_scan_close != NULL) {
        cb_scan_close(success);
    }
    UNLOCK_CACHE();
}

/*
 * ITEM SCRUB functions
 */
static bool do_item_isstale(hash_item *it)
{
    assert(it != NULL);
#ifdef ENABLE_CLUSTER_AWARE
    if ((it->iflag & ITEM_INTERNAL) == 0 &&
        !svcore->is_my_key(item_get_key(it),it->nkey)) {
        return true; /* stale data */
    }
#endif
    return false; /* not-stale data */
}

static void *item_scrubber_main(void *arg)
{
    struct default_engine *engine = arg;
    struct engine_scrubber *scrubber = &engine->scrubber;
    struct assoc_scan scan;
    hash_item *item_array[SCRUB_MAX_COUNT];
    int        item_count;
    int        scan_execs = 0; /* the number of scan executions */
    int        scan_break = 1; /* break after N scan executions.
                                * N = 1 is the best choice, we think.
                                */
    rel_time_t current_time = svcore->get_current_time();
    assert(scrubber->running == true);

again:
    LOCK_CACHE();
    assoc_scan_init(&scan);
    while (engine->initialized && !scrubber->restart) {
        /* scan and scrub cache items */
        /* NOTE: scrub_count can be changed while scrubbing */
        item_count = assoc_scan_next(&scan, item_array, config->scrub_count, 0);
        if (item_count < 0) { /* reached to the end */
            break;
        }
        /* Currently, item_count > 0.
         * See the internals of assoc_scan_next(). It does not return 0.
         */
        for (int i = 0; i < item_count; i++) {
            scrubber->visited++;
            if (do_item_isvalid(item_array[i], current_time) == false) {
                do_item_unlink(item_array[i], ITEM_UNLINK_INVALID);
                scrubber->cleaned++;
            }
            else if (scrubber->runmode == SCRUB_MODE_STALE &&
                     do_item_isstale(item_array[i]) == true) {
                do_item_unlink(item_array[i], ITEM_UNLINK_STALE);
                scrubber->cleaned++;
            }
        }

        UNLOCK_CACHE();
        if (++scan_execs >= scan_break) {
            struct timespec sleep_time = {0, (64*1000)};
            nanosleep(&sleep_time, NULL); /* 64 usec */
            scan_execs = 0;
        }
        TRYLOCK_CACHE(5);
    }
    assoc_scan_final(&scan);
    UNLOCK_CACHE();

    bool restart = false;
    pthread_mutex_lock(&scrubber->lock);
    if ((restart = scrubber->restart)) {
        scrubber->started = time(NULL);
        scrubber->visited = 0;
        scrubber->cleaned = 0;
        scrubber->restart = false;
    } else {
        scrubber->stopped = time(NULL);
        scrubber->running = false;
    }
    pthread_mutex_unlock(&scrubber->lock);
    if (restart) {
        goto again; /* restart */
    }
    logger->log(EXTENSION_LOG_INFO, NULL, "Scrub is done.\n");
    return NULL;
}

bool item_start_scrub(struct default_engine *engine, int mode, bool autorun)
{
    assert(mode == (int)SCRUB_MODE_NORMAL || mode == (int)SCRUB_MODE_STALE);
    struct engine_scrubber *scrubber = &engine->scrubber;
    pthread_t tid;
    pthread_attr_t attr;
    bool restarted = false;
    bool ok = false;

    pthread_mutex_lock(&scrubber->lock);
    if (scrubber->enabled) {
        if (scrubber->running) {
            if (autorun == true && mode == SCRUB_MODE_STALE) {
                scrubber->restart = true;
                scrubber->runmode = (enum scrub_mode)mode;
                ok = restarted = true;
            }
        } else {
            scrubber->started = time(NULL);
            scrubber->stopped = 0;
            scrubber->visited = 0;
            scrubber->cleaned = 0;
            scrubber->restart = false;
            scrubber->runmode = (enum scrub_mode)mode;
            scrubber->running = true;
            ok = true;

            if (pthread_attr_init(&attr) != 0 ||
                pthread_attr_setdetachstate(&attr, PTHREAD_CREATE_DETACHED) != 0 ||
                pthread_create(&tid, &attr, item_scrubber_main, engine) != 0)
            {
                scrubber->running = false;
                ok = false;
            }
        }
    } else {
        logger->log(EXTENSION_LOG_WARNING, NULL,
                    "Failed to start scrub. Scrub is disabled.\n");
    }
    pthread_mutex_unlock(&scrubber->lock);

    char *scrub_autostr = (autorun ? "auto" : "manual");
    char *scrub_modestr = (mode == SCRUB_MODE_STALE ? "scrub stale" : "scrub");
    if (ok) {
        if (restarted) {
            logger->log(EXTENSION_LOG_INFO, NULL,
                        "The %s %s has restarted.\n", scrub_autostr, scrub_modestr);
        } else {
            logger->log(EXTENSION_LOG_INFO, NULL,
                        "The %s %s has newly started.\n", scrub_autostr, scrub_modestr);
        }
    } else {
        if (scrubber->running) {
            logger->log(EXTENSION_LOG_WARNING, NULL,
                        "Failed to start %s %s. Scrub is already running.\n",
                        scrub_autostr, scrub_modestr);
        } else {
            logger->log(EXTENSION_LOG_WARNING, NULL,
                        "Failed to start %s %s. Cannot create scrub thread.\n",
                        scrub_autostr, scrub_modestr);
        }
    }
    return ok;
}

bool item_onoff_scrub(struct default_engine *engine, bool val)
{
    struct engine_scrubber *scrubber = &engine->scrubber;
    bool old_val;

    pthread_mutex_lock(&scrubber->lock);
    /* The scrubber can be disabled even if it is running.
     * The on-going scrubbing continues its task. But, the next
     * scrubbing cannot be started until it is enabled again.
     */
    old_val = scrubber->enabled;
    scrubber->enabled = val;
    pthread_mutex_unlock(&scrubber->lock);
    return old_val;
}

void item_stats_scrub(struct default_engine *engine,
                      ADD_STAT add_stat, const void *cookie)
{
    struct engine_scrubber *scrubber = &engine->scrubber;

    pthread_mutex_lock(&scrubber->lock);
    if (scrubber->enabled) {
        if (scrubber->running)
            add_stat("scrubber:status", 15, "running", 7, cookie);
        else
            add_stat("scrubber:status", 15, "stopped", 7, cookie);
    } else {
        add_stat("scrubber:status", 15, "disabled", 8, cookie);
    }
    if (scrubber->started != 0) {
        char val[128];
        int len;
        if (scrubber->runmode == SCRUB_MODE_NORMAL) {
            add_stat("scrubber:run_mode", 17, "scrub", 5, cookie);
        } else {
            add_stat("scrubber:run_mode", 17, "scrub stale", 11, cookie);
        }
        if (scrubber->stopped != 0) {
            time_t diff = scrubber->stopped - scrubber->started;
            len = sprintf(val, "%"PRIu64, (uint64_t)diff);
            add_stat("scrubber:last_run", 17, val, len, cookie);
        }
        len = sprintf(val, "%"PRIu64, scrubber->visited);
        add_stat("scrubber:visited", 16, val, len, cookie);
        len = sprintf(val, "%"PRIu64, scrubber->cleaned);
        add_stat("scrubber:cleaned", 16, val, len, cookie);
    }
    pthread_mutex_unlock(&scrubber->lock);
}

/*
 * Dump all cache items.
 * Currently, only key strings of cache items can be dumped.
 * The values of cache items will be dumped in later version.
 */
static int item_dump_space_key(hash_item *it)
{
    /* dump format : < type, key, exptime > */
    return (int)it->nkey + 15;
}

static int item_dump_write_key(char *buffer, hash_item *it, rel_time_t mc_curtime)
{
    char *bufptr = buffer;
    int   length = 0;

    /* dump format : < type, key, exptime > */
    /* item type: L(list), S(set), M(map), B(b+tree), K(kv) */
    if (IS_LIST_ITEM(it))       memcpy(bufptr, "L ", 2);
    else if (IS_SET_ITEM(it))   memcpy(bufptr, "S ", 2);
    else if (IS_MAP_ITEM(it))   memcpy(bufptr, "M ", 2);
    else if (IS_BTREE_ITEM(it)) memcpy(bufptr, "B ", 2);
    else                        memcpy(bufptr, "K ", 2);
    bufptr += 2;
    length += 2;

    /* key string */
    memcpy(bufptr, item_get_key(it), it->nkey);
    bufptr += it->nkey;
    length += it->nkey;

    /* exptime and new line */
    if (it->exptime == 0) {
        memcpy(bufptr, " 0\n", 3);
        length += 3;
#ifdef ENABLE_STICKY_ITEM
    } else if (it->exptime == (rel_time_t)-1) {
        memcpy(bufptr, " -1\n", 4);
        length += 4;
#endif
    } else {
        if (it->exptime > mc_curtime) {
            snprintf(bufptr, 13, " %u\n", it->exptime - mc_curtime);
            length += strlen(bufptr);
        } else {
            memcpy(bufptr, " -2\n", 4); /* this case may not occur */
            length += 4;
        }
    }

    return length; /* total length */
}

/* dump constants */
#define DUMP_BUFFER_SIZE (64 * 1024)
#define SCAN_ITEM_ARRAY_SIZE 64

/* dump space & write functions */
typedef int (*DUMP_SPACE_FUNC)(hash_item *it);
typedef int (*DUMP_WRITE_FUNC)(char *buffer, hash_item *it, rel_time_t mc_curtime);

static void *item_dumper_main(void *arg)
{
    struct default_engine *engine = arg;
    struct engine_dumper *dumper = &engine->dumper;
    int        array_size=SCAN_ITEM_ARRAY_SIZE;
    int        item_count;
    hash_item *item_array[SCAN_ITEM_ARRAY_SIZE];
    hash_item *it;
    item_scan scan;
    int fd, ret = 0;
    int i, nwritten;
    int cur_buflen = 0;
    int max_buflen = DUMP_BUFFER_SIZE;
    static char dump_buffer[DUMP_BUFFER_SIZE];
    char *cur_bufptr = dump_buffer;
    rel_time_t memc_curtime; /* current time of cache server */
    int str_length;
    DUMP_SPACE_FUNC dump_space_func = NULL;
    DUMP_WRITE_FUNC dump_write_func = NULL;

    assert(dumper->running == true);

    /* set dump functions */
    if (dumper->mode == DUMP_MODE_KEY) {
        dump_space_func = item_dump_space_key;
        dump_write_func = item_dump_write_key;
    } else {
        logger->log(EXTENSION_LOG_WARNING, NULL, "Invalid dump mode=%d\n",
                    (int)dumper->mode);
        ret = -1; goto done;
    }

    fd = open(dumper->filepath, O_WRONLY | O_CREAT | O_TRUNC,
                                S_IRUSR | S_IWUSR | S_IRGRP);
    if (fd < 0) {
        logger->log(EXTENSION_LOG_WARNING, NULL,
                    "Failed to open the dump file. path=%s err=%s\n",
                    dumper->filepath, strerror(errno));
        ret = -1; goto done;
    }

    item_scan_open(&scan, dumper->prefix, dumper->nprefix, NULL);
    while (true) {
        if (!engine->initialized || dumper->stop) {
            logger->log(EXTENSION_LOG_INFO, NULL, "Stop the current dump.\n");
            ret = -1; break;
        }
        item_count = item_scan_getnext(&scan, (void**)item_array, NULL, array_size);
        if (item_count < 0) { /* reached to the end */
            break;
        }
        if (item_count == 0) { /* No valid item found */
            continue; /* we continue the scan */
        }
        /* write key string to buffer */
        memc_curtime = svcore->get_current_time();
        for (i = 0; i < item_count; i++) {
            it = item_array[i];
            if ((cur_buflen + dump_space_func(it)) > max_buflen) {
                nwritten = write(fd, dump_buffer, cur_buflen);
                if (nwritten != cur_buflen) {
                    logger->log(EXTENSION_LOG_WARNING, NULL, "Failed to write the dump: "
                                "nwritten(%d) != writelen(%d)\n", nwritten, cur_buflen);
                    ret = -1; break;
                }
                cur_buflen = 0;
                cur_bufptr = dump_buffer;
            }
            str_length = dump_write_func(cur_bufptr, it, memc_curtime);
            cur_bufptr += str_length;
            cur_buflen += str_length;
            dumper->dumpped++;
        }
        item_scan_release(&scan, (void**)item_array, NULL, item_count);
        if (ret != 0) break;
    }
    item_scan_close(&scan, NULL, (ret==0));

    if (ret == 0) {
        int summary_length = 256; /* just, enough memory space size */
        if ((cur_buflen + summary_length) > max_buflen) {
            nwritten = write(fd, dump_buffer, cur_buflen);
            if (nwritten != cur_buflen) {
                logger->log(EXTENSION_LOG_WARNING, NULL, "Failed to write the dump: "
                            "nwritten(%d) != writelen(%d)\n", nwritten, cur_buflen);
                ret = -1;
            }
            cur_buflen = 0;
            cur_bufptr = dump_buffer;
        }
        if (ret == 0) {
            snprintf(cur_bufptr, summary_length, "DUMP SUMMARY: "
                     "{ prefix=%s, count=%"PRIu64", elapsed=%"PRIu64" }\n",
                     dumper->nprefix > 0 ? dumper->prefix :
                     (dumper->nprefix == 0 ? "<null>" : "<all>"),
                     dumper->dumpped, (uint64_t)(time(NULL)-dumper->started));
            cur_buflen += strlen(cur_bufptr);
            nwritten = write(fd, dump_buffer, cur_buflen);
            if (nwritten != cur_buflen) {
                logger->log(EXTENSION_LOG_WARNING, NULL, "Failed to write the dump: "
                            "nwritten(%d) != writelen(%d)\n", nwritten, cur_buflen);
                ret = -1;
            }
        }
    }
    close(fd);

done:
    dumper->success = (ret == 0 ? true : false);
    pthread_mutex_lock(&dumper->lock);
    dumper->stopped = time(NULL);
    dumper->running = false;
    pthread_mutex_unlock(&dumper->lock);
    return NULL;
}

ENGINE_ERROR_CODE item_start_dump(struct default_engine *engine,
                                  enum dump_mode mode,
                                  const char *prefix, const int nprefix,
                                  const char *filepath)
{
    struct engine_dumper *dumper = &engine->dumper;
    pthread_t tid;
    pthread_attr_t attr;
    ENGINE_ERROR_CODE ret = ENGINE_SUCCESS;

    pthread_mutex_lock(&dumper->lock);
    do {
        if (dumper->running) {
            logger->log(EXTENSION_LOG_INFO, NULL,
                        "Failed to start dumping. Already started.\n");
            ret = ENGINE_FAILED; break;
        }

        snprintf(dumper->filepath, MAX_FILEPATH_LENGTH-1, "%s",
                (filepath != NULL ? filepath : "arcus_dump.txt"));
        dumper->prefix = (char*)prefix;
        dumper->nprefix = nprefix;
        dumper->mode = mode;
        dumper->started = time(NULL);
        dumper->stopped = 0;
        dumper->dumpped = 0;
        dumper->success = false;
        dumper->stop    = false;

        /* check if filepath is valid ? */
        int fd = open(dumper->filepath, O_WRONLY | O_CREAT | O_TRUNC,
                                         S_IRUSR | S_IWUSR | S_IRGRP);
        if (fd < 0) {
            logger->log(EXTENSION_LOG_INFO, NULL,
                        "Failed to open the dump file. path=%s err=%s\n",
                        dumper->filepath, strerror(errno));
            ret = ENGINE_FAILED; break;
        }
        close(fd);

        dumper->running = true;

        if (pthread_attr_init(&attr) != 0 ||
            pthread_attr_setdetachstate(&attr, PTHREAD_CREATE_DETACHED) != 0 ||
            pthread_create(&tid, &attr, item_dumper_main, engine) != 0)
        {
            logger->log(EXTENSION_LOG_INFO, NULL,
                        "Failed to create the dump thread. err=%s\n", strerror(errno));
            dumper->running = false;
            ret = ENGINE_FAILED; break;
        }
    } while(0);
    pthread_mutex_unlock(&dumper->lock);

    return ret;
}

void item_stop_dump(struct default_engine *engine)
{
    struct engine_dumper *dumper = &engine->dumper;

    pthread_mutex_lock(&dumper->lock);
    if (dumper->running) {
        /* stop the dumper */
        dumper->stop = true;
    }
    pthread_mutex_unlock(&dumper->lock);
}

void item_stats_dump(struct default_engine *engine,
                     ADD_STAT add_stat, const void *cookie)
{
    struct engine_dumper *dumper = &engine->dumper;

    pthread_mutex_lock(&dumper->lock);
    if (dumper->running) {
        add_stat("dumper:status", 13, "running", 7, cookie);
    } else {
        add_stat("dumper:status", 13, "stopped", 7, cookie);
        if (dumper->success)
            add_stat("dumper:success", 14, "true", 4, cookie);
        else
            add_stat("dumper:success", 14, "false", 5, cookie);
    }
    if (dumper->started != 0) {
        char val[256];
        int len;
        if (dumper->mode == DUMP_MODE_KEY) {
            add_stat("dumper:mode", 11, "key", 3, cookie);
        } else if (dumper->mode == DUMP_MODE_ITEM) {
            add_stat("dumper:mode", 11, "item", 4, cookie);
        } else {
            add_stat("dumper:mode", 11, "none", 4, cookie);
        }
        if (dumper->stopped != 0) {
            time_t diff = dumper->stopped - dumper->started;
            len = sprintf(val, "%"PRIu64, (uint64_t)diff);
            add_stat("dumper:last_run", 15, val, len, cookie);
        }
        len = sprintf(val, "%"PRIu64, dumper->dumpped);
        add_stat("dumper:dumped", 13, val, len, cookie);
        if (dumper->nprefix > 0) {
            len = sprintf(val, "%s", dumper->prefix);
            add_stat("dumper:prefix", 13, val, len, cookie);
        } else if (dumper->nprefix == 0) {
            add_stat("dumper:prefix", 13, "<null>", 6, cookie);
        } else {
            add_stat("dumper:prefix", 13, "<all>", 5, cookie);
        }
        if (strlen(dumper->filepath) > 0) {
            len = sprintf(val, "%s", dumper->filepath);
            add_stat("dumper:filepath", 15, val, len, cookie);
        }
    }
    pthread_mutex_unlock(&dumper->lock);
}

#if 0 // ENABLE_PERSISTENCE_01_ITEM_SCAN
/**
 * item scan
 */
/* item scan macros */
#define MAX_ITSCAN_COUNT 10
#define MAX_ITSCAN_ITEMS 128

/* item scan structure */
typedef struct _item_scan_t {
    struct assoc_scan asscan; /* assoc scan */
    const char *prefix;
    int        nprefix;
    bool       is_used;
    struct _item_scan_t *next;
} item_scan_t;

/* static global variables */
static item_scan_t     g_itscan_array[MAX_ITSCAN_COUNT];
static item_scan_t    *g_itscan_free_list;
static uint32_t        g_itscan_free_count;
static bool            g_itscan_init = false;
static pthread_mutex_t g_itscan_lock = PTHREAD_MUTEX_INITIALIZER;

/*
 * Internal item scan functions
 */
static void do_itscan_prepare(void)
{
    item_scan_t *sp; /* scan pointer */

    for (int i = 0; i < MAX_ITSCAN_COUNT; i++) {
        sp = &g_itscan_array[i];
        sp->is_used = false;
        if (i < (MAX_ITSCAN_COUNT-1)) sp->next = &g_itscan_array[i+1];
        else                          sp->next = NULL;
    }
    g_itscan_free_list = &g_itscan_array[0];
    g_itscan_free_count = MAX_ITSCAN_COUNT;
}

static item_scan_t *do_itscan_alloc(void)
{
    item_scan_t *sp; /* scan pointer */

    pthread_mutex_lock(&g_itscan_lock);
    if (g_itscan_init != true) {
        do_itscan_prepare();
        g_itscan_init = true;
    }
    if ((sp = g_itscan_free_list) != NULL) {
        g_itscan_free_list = sp->next;
        g_itscan_free_count -= 1;
    }
    pthread_mutex_unlock(&g_itscan_lock);
    return sp;
}

static void do_itscan_free(item_scan_t *sp)
{
    pthread_mutex_lock(&g_itscan_lock);
    sp->next = g_itscan_free_list;
    g_itscan_free_list = sp;
    g_itscan_free_count += 1;
    pthread_mutex_unlock(&g_itscan_lock);
}

/*
 * External item scan functions
 */
void *itscan_open(struct default_engine *engine, const char *prefix, const int nprefix,
                  CB_SCAN_OPEN cb_scan_open)
{
    item_scan_t *sp = do_itscan_alloc();
    if (sp != NULL) {
        LOCK_CACHE();
        assoc_scan_init(&sp->asscan);
        if (cb_scan_open != NULL) {
            cb_scan_open(&sp->asscan);
        }
        UNLOCK_CACHE();
        sp->prefix = prefix;
        sp->nprefix = nprefix;
        sp->is_used = true;
    }
    return (void*)sp;
}

int itscan_getnext(void *scan, void **item_array, elems_result_t *erst_array, int item_arrsz)
{
    item_scan_t *sp = (item_scan_t *)scan;
    hash_item *it;
    elems_result_t *eresult;
    ENGINE_ERROR_CODE ret = ENGINE_SUCCESS;
    rel_time_t curtime = svcore->get_current_time();
    int scan_count = item_arrsz < MAX_ITSCAN_ITEMS
                   ? item_arrsz : MAX_ITSCAN_ITEMS;
    int elem_limit = (erst_array ? 1000 : 0);
    int item_count;
    int real_count;

    LOCK_CACHE();
    item_count = assoc_scan_next(&sp->asscan, (hash_item**)item_array, scan_count, elem_limit);
    if (item_count < 0) {
        real_count = -1; /* The end of assoc scan */
    } else {
        /* Currently, item_count > 0.
         * See the internals of assoc_scan_next(). It does not return 0.
         */
        real_count = 0;
        for (int idx = 0; idx < item_count; idx++) {
            it = (hash_item *)item_array[idx];
            /* Is it an internal or invalid item ? */
            if ((it->iflag & ITEM_INTERNAL) != 0 ||
                do_item_isvalid(it, curtime) != true) {
                item_array[idx] = NULL; continue;
            }
            /* Is it not the prefix item ? */
            if (sp->nprefix >= 0) {
                if (!assoc_prefix_issame(it->pfxptr, sp->prefix, sp->nprefix)) {
                    item_array[idx] = NULL; continue;
                }
            }
            /* Found the valid items */
            if (real_count < idx) {
                item_array[real_count] = item_array[idx];
            }
            if (erst_array != NULL) {
                eresult = &erst_array[real_count];
                eresult->elem_count = 0;
                if (IS_COLL_ITEM(it)) {
                    ret = coll_elem_get_all(it, eresult, false);
                    if (ret == ENGINE_ENOMEM) break;
                }
            }
            ITEM_REFCOUNT_INCR(it);
            real_count += 1;
        }
    }
    UNLOCK_CACHE();

    if (ret == ENGINE_ENOMEM) {
        if (real_count > 0) {
            itscan_release(scan, item_array, erst_array, real_count);
        }
        real_count = -2; /* OUT OF MEMORY */
    }
    return real_count;
}

void itscan_release(void *scan, void **item_array, elems_result_t *erst_array, int item_count)
{
    if (erst_array != NULL) {
        for (int idx = 0; idx < item_count; idx++) {
            if (erst_array[idx].elem_count > 0) {
                hash_item *it = (hash_item *)item_array[idx];
                assert(IS_COLL_ITEM(it));
                coll_elem_release(&erst_array[idx], GET_ITEM_TYPE(it));
            }
        }
    }

    LOCK_CACHE();
    for (int idx = 0; idx < item_count; idx++) {
        do_item_release(item_array[idx]);
    }
    UNLOCK_CACHE();
}

void itscan_close(void *scan, CB_SCAN_CLOSE cb_scan_close, bool success)
{
    item_scan_t *sp = (item_scan_t *)scan;

    LOCK_CACHE();
    assoc_scan_final(&sp->asscan);
    if (cb_scan_close != NULL) {
        cb_scan_close(success);
    }
    UNLOCK_CACHE();

    sp->is_used = false;
    do_itscan_free(sp);
}
#endif

/*
 * MAP collection manangement
 */
static inline int map_hash_eq(const int h1, const void *v1, size_t vlen1,
                              const int h2, const void *v2, size_t vlen2)
{
    return (h1 == h2 && vlen1 == vlen2 && memcmp(v1, v2, vlen1) == 0);
}

#define MAP_GET_HASHIDX(hval, hdepth) \
        (((hval) & (MAP_HASHIDX_MASK << ((hdepth)*4))) >> ((hdepth)*4))

static ENGINE_ERROR_CODE do_map_item_find(const void *key, const uint32_t nkey,
                                          bool do_update, hash_item **item)
{
    *item = NULL;
    hash_item *it = do_item_get(key, nkey, do_update);
    if (it == NULL) {
        return ENGINE_KEY_ENOENT;
    }
    if (IS_MAP_ITEM(it)) {
        *item = it;
        return ENGINE_SUCCESS;
    } else {
        do_item_release(it);
        return ENGINE_EBADTYPE;
    }
}

static hash_item *do_map_item_alloc(const void *key, const uint32_t nkey,
                                    item_attr *attrp, const void *cookie)
{
    uint32_t nbytes = 2; /* "\r\n" */
    uint32_t real_nbytes = META_OFFSET_IN_ITEM(nkey,nbytes)
                         + sizeof(map_meta_info) - nkey;

    hash_item *it = do_item_alloc(key, nkey, attrp->flags, attrp->exptime,
                                  real_nbytes, cookie);
    if (it != NULL) {
        it->iflag |= ITEM_IFLAG_MAP;
        it->nbytes = nbytes; /* NOT real_nbytes */
        memcpy(item_get_data(it), "\r\n", nbytes);

        /* initialize map meta information */
        map_meta_info *info = (map_meta_info *)item_get_meta(it);
        info->mcnt = do_coll_real_maxcount(it, attrp->maxcount);
        info->ccnt = 0;
        info->ovflact = OVFL_ERROR;
        info->mflags  = 0;
#ifdef ENABLE_STICKY_ITEM
        if (IS_STICKY_EXPTIME(attrp->exptime)) info->mflags |= COLL_META_FLAG_STICKY;
#endif
        if (attrp->readable == 1)              info->mflags |= COLL_META_FLAG_READABLE;
        info->itdist  = (uint16_t)((size_t*)info-(size_t*)it);
        info->stotal  = 0;
        info->root    = NULL;
        assert((hash_item*)COLL_GET_HASH_ITEM(info) == it);
    }
    return it;
}

static map_hash_node *do_map_node_alloc(uint8_t hash_depth, const void *cookie)
{
    size_t ntotal = sizeof(map_hash_node);

    map_hash_node *node = do_item_mem_alloc(ntotal, LRU_CLSID_FOR_SMALL, cookie);
    if (node != NULL) {
        node->slabs_clsid = slabs_clsid(ntotal);
        assert(node->slabs_clsid > 0);

        node->refcount    = 0;
        node->hdepth      = hash_depth;
        node->tot_hash_cnt = 0;
        node->tot_elem_cnt = 0;
        memset(node->hcnt, 0, MAP_HASHTAB_SIZE*sizeof(uint16_t));
        memset(node->htab, 0, MAP_HASHTAB_SIZE*sizeof(void*));
    }
    return node;
}

static void do_map_node_free(map_hash_node *node)
{
    do_item_mem_free(node, sizeof(map_hash_node));
}

static map_elem_item *do_map_elem_alloc(const int nfield,
                                        const uint32_t nbytes, const void *cookie)
{
    size_t ntotal = sizeof(map_elem_item) + nfield + nbytes;

    map_elem_item *elem = do_item_mem_alloc(ntotal, LRU_CLSID_FOR_SMALL, cookie);
    if (elem != NULL) {
        elem->slabs_clsid = slabs_clsid(ntotal);
        assert(elem->slabs_clsid > 0);

        elem->refcount    = 0;
        elem->nfield      = (uint8_t)nfield;
        elem->nbytes      = (uint16_t)nbytes;
        elem->next = (map_elem_item *)ADDR_MEANS_UNLINKED; /* Unliked state */
    }
    return elem;
}

static void do_map_elem_free(map_elem_item *elem)
{
    assert(elem->refcount == 0);
    assert(elem->slabs_clsid != 0);
    size_t ntotal = do_map_elem_ntotal(elem);
    do_item_mem_free(elem, ntotal);
}

static void do_map_elem_release(map_elem_item *elem)
{
    if (elem->refcount != 0) {
        elem->refcount--;
    }
    if (elem->refcount == 0 && elem->next == (map_elem_item *)ADDR_MEANS_UNLINKED) {
        do_map_elem_free(elem);
    }
}

static void do_map_node_link(map_meta_info *info,
                             map_hash_node *par_node, const int par_hidx,
                             map_hash_node *node)
{
    if (par_node == NULL) {
        info->root = node;
    } else {
        map_elem_item *elem;
        int num_elems = par_node->hcnt[par_hidx];
        int num_found =0;

        while (par_node->htab[par_hidx] != NULL) {
            elem = par_node->htab[par_hidx];
            par_node->htab[par_hidx] = elem->next;

            int hidx = MAP_GET_HASHIDX(elem->hval, node->hdepth);
            elem->next = node->htab[hidx];
            node->htab[hidx] = elem;
            node->hcnt[hidx] += 1;
            num_found ++;
        }
        assert(num_found  == num_elems);
        node->tot_elem_cnt = num_found ;

        par_node->htab[par_hidx] = node;
        par_node->hcnt[par_hidx] = -1; /* child hash node */
        par_node->tot_elem_cnt -= num_found ;
        par_node->tot_hash_cnt += 1;
    }

    if (1) { /* apply memory space */
        size_t stotal = slabs_space_size(sizeof(map_hash_node));
        do_coll_space_incr((coll_meta_info *)info, ITEM_TYPE_MAP, stotal);
    }
}

static void do_map_node_unlink(map_meta_info *info,
                               map_hash_node *par_node, const int par_hidx)
{
    map_hash_node *node;

    if (par_node == NULL) {
        node = info->root;
        info->root = NULL;
        assert(node->tot_hash_cnt == 0);
        assert(node->tot_elem_cnt == 0);
    } else {
        assert(par_node->hcnt[par_hidx] == -1); /* child hash node */
        map_elem_item *head = NULL;
        map_elem_item *elem;
        int hidx, fcnt = 0;

        node = (map_hash_node *)par_node->htab[par_hidx];
        assert(node->tot_hash_cnt == 0);

        for (hidx = 0; hidx < MAP_HASHTAB_SIZE; hidx++) {
            assert(node->hcnt[hidx] >= 0);
            if (node->hcnt[hidx] > 0) {
                fcnt += node->hcnt[hidx];
                while (node->htab[hidx] != NULL) {
                    elem = node->htab[hidx];
                    node->htab[hidx] = elem->next;
                    node->hcnt[hidx] -= 1;

                    elem->next = head;
                    head = elem;
                }
                assert(node->hcnt[hidx] == 0);
            }
        }
        assert(fcnt == node->tot_elem_cnt);
        node->tot_elem_cnt = 0;

        par_node->htab[par_hidx] = head;
        par_node->hcnt[par_hidx] = fcnt;
        par_node->tot_elem_cnt += fcnt;
        par_node->tot_hash_cnt -= 1;
    }

    if (info->stotal > 0) { /* apply memory space */
        size_t stotal = slabs_space_size(sizeof(map_hash_node));
        do_coll_space_decr((coll_meta_info *)info, ITEM_TYPE_MAP, stotal);
    }

    /* free the node */
    do_map_node_free(node);
}

static void do_map_elem_replace(map_meta_info *info,
                                map_prev_info *pinfo, map_elem_item *new_elem)
{
    map_elem_item *prev = pinfo->prev;
    map_elem_item *old_elem;
    size_t old_stotal;
    size_t new_stotal;

    if (prev != NULL) {
        old_elem = prev->next;
    } else {
        old_elem = (map_elem_item *)pinfo->node->htab[pinfo->hidx];
    }

    old_stotal = slabs_space_size(do_map_elem_ntotal(old_elem));
    new_stotal = slabs_space_size(do_map_elem_ntotal(new_elem));

    CLOG_MAP_ELEM_INSERT(info, old_elem, new_elem);

    new_elem->next = old_elem->next;
    if (prev != NULL) {
        prev->next = new_elem;
    } else {
        pinfo->node->htab[pinfo->hidx] = new_elem;
    }

    old_elem->next = (map_elem_item *)ADDR_MEANS_UNLINKED;
    if (old_elem->refcount == 0) {
        do_map_elem_free(old_elem);
    }

    if (new_stotal != old_stotal) {
        assert(info->stotal > 0);
        if (new_stotal > old_stotal) {
            do_coll_space_incr((coll_meta_info *)info, ITEM_TYPE_MAP, (new_stotal-old_stotal));
        } else {
            do_coll_space_decr((coll_meta_info *)info, ITEM_TYPE_MAP, (old_stotal-new_stotal));
        }
    }
}

static ENGINE_ERROR_CODE do_map_elem_link(map_meta_info *info, map_elem_item *elem,
                                          const bool replace_if_exist, const void *cookie)
{
    assert(info->root != NULL);
    map_hash_node *node = info->root;
    map_elem_item *prev = NULL;
    map_elem_item *find;
    map_prev_info pinfo;
    ENGINE_ERROR_CODE res = ENGINE_SUCCESS;

    int hidx = -1;

    /* map hash value */
    elem->hval = genhash_string_hash(elem->data, elem->nfield);

    while (node != NULL) {
        hidx = MAP_GET_HASHIDX(elem->hval, node->hdepth);
        if (node->hcnt[hidx] >= 0) /* map element hash chain */
            break;
        node = node->htab[hidx];
    }
    assert(node != NULL);
    for (find = node->htab[hidx]; find != NULL; find = find->next) {
        if (map_hash_eq(elem->hval, elem->data, elem->nfield,
                        find->hval, find->data, find->nfield))
            break;
        prev = find;
    }

    if (find != NULL) {
        if (replace_if_exist) {
#ifdef ENABLE_STICKY_ITEM
            /* sticky memory limit check */
            if (IS_STICKY_COLLFLG(info)) {
                if (find->nbytes < elem->nbytes) {
                    if (do_item_sticky_overflowed())
                        return ENGINE_ENOMEM;
                }
            }
#endif
            pinfo.node = node;
            pinfo.prev = prev;
            pinfo.hidx = hidx;
            do_map_elem_replace(info, &pinfo, elem);
            return ENGINE_SUCCESS;
        } else {
            return ENGINE_ELEM_EEXISTS;
        }
    }

#ifdef ENABLE_STICKY_ITEM
    /* sticky memory limit check */
    if (IS_STICKY_COLLFLG(info)) {
        if (do_item_sticky_overflowed())
            return ENGINE_ENOMEM;
    }
#endif

    if (node->hcnt[hidx] >= MAP_MAX_HASHCHAIN_SIZE) {
        map_hash_node *n_node = do_map_node_alloc(node->hdepth+1, cookie);
        if (n_node == NULL) {
            res = ENGINE_ENOMEM;
            return res;
        }
        do_map_node_link(info, node, hidx, n_node);

        node = n_node;
        hidx = MAP_GET_HASHIDX(elem->hval, node->hdepth);
    }

    elem->next = node->htab[hidx];
    node->htab[hidx] = elem;
    node->hcnt[hidx] += 1;
    node->tot_elem_cnt += 1;

    info->ccnt++;

    if (1) { /* apply memory space */
        size_t stotal = slabs_space_size(do_map_elem_ntotal(elem));
        do_coll_space_incr((coll_meta_info *)info, ITEM_TYPE_MAP, stotal);
    }

    return res;
}

static void do_map_elem_unlink(map_meta_info *info,
                               map_hash_node *node, const int hidx,
                               map_elem_item *prev, map_elem_item *elem,
                               enum elem_delete_cause cause)
{
    if (prev != NULL) prev->next = elem->next;
    else              node->htab[hidx] = elem->next;
    elem->next = (map_elem_item *)ADDR_MEANS_UNLINKED;
    node->hcnt[hidx] -= 1;
    node->tot_elem_cnt -= 1;
    info->ccnt--;

    CLOG_MAP_ELEM_DELETE(info, elem, cause);

    if (info->stotal > 0) { /* apply memory space */
        size_t stotal = slabs_space_size(do_map_elem_ntotal(elem));
        do_coll_space_decr((coll_meta_info *)info, ITEM_TYPE_MAP, stotal);
    }

    if (elem->refcount == 0) {
        do_map_elem_free(elem);
    }
}

static bool do_map_elem_traverse_dfs_byfield(map_meta_info *info, map_hash_node *node, const int hval,
                                             const field_t *field, const bool delete,
                                             map_elem_item **elem_array)
{
    bool ret;
    int hidx = MAP_GET_HASHIDX(hval, node->hdepth);

    if (node->hcnt[hidx] == -1) {
        map_hash_node *child_node = node->htab[hidx];
        ret = do_map_elem_traverse_dfs_byfield(info, child_node, hval, field, delete, elem_array);
        if (ret && delete) {
            if (child_node->tot_hash_cnt == 0 &&
                child_node->tot_elem_cnt < (MAP_MAX_HASHCHAIN_SIZE/2)) {
                do_map_node_unlink(info, node, hidx);
            }
        }
    } else {
        ret = false;
        if (node->hcnt[hidx] > 0) {
            map_elem_item *prev = NULL;
            map_elem_item *elem = node->htab[hidx];
            while (elem != NULL) {
                if (map_hash_eq(hval, field->value, field->length, elem->hval, elem->data, elem->nfield)) {
                    if (elem_array) {
                        elem->refcount++;
                        elem_array[0] = elem;
                    }

                    if (delete) {
                        do_map_elem_unlink(info, node, hidx, prev, elem, ELEM_DELETE_NORMAL);
                    }
                    ret = true;
                    break;
                }
                prev = elem;
                elem = elem->next;
            }
        }
    }
    return ret;
}

static int do_map_elem_traverse_dfs_bycnt(map_meta_info *info, map_hash_node *node,
                                          const uint32_t count, const bool delete,
                                          map_elem_item **elem_array, enum elem_delete_cause cause)
{
    int hidx;
    int fcnt = 0; /* found count */

    if (node->tot_hash_cnt > 0) {
        map_hash_node *child_node;
        int rcnt; /* request count */
        for (hidx = 0; hidx < MAP_HASHTAB_SIZE; hidx++) {
            if (node->hcnt[hidx] == -1) {
                child_node = (map_hash_node *)node->htab[hidx];
                rcnt = (count > 0 ? (count - fcnt) : 0);
                fcnt += do_map_elem_traverse_dfs_bycnt(info, child_node, rcnt, delete,
                                            (elem_array==NULL ? NULL : &elem_array[fcnt]), cause);
                if (delete) {
                    if  (child_node->tot_hash_cnt == 0 &&
                         child_node->tot_elem_cnt < (MAP_MAX_HASHCHAIN_SIZE/2)) {
                         do_map_node_unlink(info, node, hidx);
                     }
                }
                if (count > 0 && fcnt >= count)
                    return fcnt;
            }
        }
    }
    assert(count == 0 || fcnt < count);

    for (hidx = 0; hidx < MAP_HASHTAB_SIZE; hidx++) {
        if (node->hcnt[hidx] > 0) {
            map_elem_item *elem = node->htab[hidx];
            while (elem != NULL) {
                if (elem_array) {
                    elem->refcount++;
                    elem_array[fcnt] = elem;
                }
                fcnt++;
                if (delete) do_map_elem_unlink(info, node, hidx, NULL, elem, cause);
                if (count > 0 && fcnt >= count) break;
                elem = (delete ? node->htab[hidx] : elem->next);
            }
            if (count > 0 && fcnt >= count) break;
        }
    }
    return fcnt;
}

static uint32_t do_map_elem_delete_with_field(map_meta_info *info, const int numfields,
                                              const field_t *flist, enum elem_delete_cause cause)
{
    assert(cause == ELEM_DELETE_NORMAL);
    uint32_t delcnt = 0;

    if (info->root != NULL) {
        CLOG_ELEM_DELETE_BEGIN((coll_meta_info*)info, numfields, cause);
        if (numfields == 0) {
            delcnt = do_map_elem_traverse_dfs_bycnt(info, info->root, 0, true, NULL, cause);
        } else {
            for (int ii = 0; ii < numfields; ii++) {
                int hval = genhash_string_hash(flist[ii].value, flist[ii].length);
                if (do_map_elem_traverse_dfs_byfield(info, info->root, hval, &flist[ii], true, NULL)) {
                    delcnt++;
                }
            }
        }
        if (info->root->tot_hash_cnt == 0 && info->root->tot_elem_cnt == 0) {
            do_map_node_unlink(info, NULL, 0);
        }
        CLOG_ELEM_DELETE_END((coll_meta_info*)info, cause);
    }
    return delcnt;
}

static map_elem_item *do_map_elem_find(map_hash_node *node, const field_t *field, map_prev_info *pinfo)
{
    map_elem_item *elem = NULL;
    map_elem_item *prev = NULL;
    int hval = genhash_string_hash(field->value, field->length);
    int hidx = -1;

    while (node != NULL) {
        hidx = MAP_GET_HASHIDX(hval, node->hdepth);
        if (node->hcnt[hidx] >= 0) /* map element hash chain */
            break;
        node = node->htab[hidx];
    }
    assert(node != NULL);
    for (elem = node->htab[hidx]; elem != NULL; elem = elem->next) {
        if (map_hash_eq(hval, field->value, field->length, elem->hval, elem->data, elem->nfield)) {
            if (pinfo != NULL) {
                pinfo->node = node;
                pinfo->prev = prev;
                pinfo->hidx = hidx;
            }
            break;
        }
        prev = elem;
    }
    return elem;
}

static ENGINE_ERROR_CODE do_map_elem_update(map_meta_info *info,
                                            const field_t *field, const char *value,
                                            const uint32_t nbytes, const void *cookie)
{
    map_prev_info  pinfo;
    map_elem_item *elem;

    if (info->root == NULL) {
        return ENGINE_ELEM_ENOENT;
    }

    elem = do_map_elem_find(info->root, field, &pinfo);
    if (elem == NULL) {
        return ENGINE_ELEM_ENOENT;
    }

    if (elem->refcount == 0 && elem->nbytes == nbytes) {
        /* old body size == new body size */
        /* do in-place update */
        memcpy(elem->data + elem->nfield, value, nbytes);
        CLOG_MAP_ELEM_INSERT(info, elem, elem);
    } else {
        /* old body size != new body size */
#ifdef ENABLE_STICKY_ITEM
        /* sticky memory limit check */
        if (IS_STICKY_COLLFLG(info)) {
            if (elem->nbytes < nbytes) {
                if (do_item_sticky_overflowed())
                    return ENGINE_ENOMEM;
            }
        }
#endif

        map_elem_item *new_elem = do_map_elem_alloc(elem->nfield, nbytes, cookie);
        if (new_elem == NULL) {
            return ENGINE_ENOMEM;
        }

        /* build the new element */
        memcpy(new_elem->data, elem->data, elem->nfield);
        memcpy(new_elem->data + elem->nfield, value, nbytes);
        new_elem->hval = elem->hval;

        /* replace the element */
        do_map_elem_replace(info, &pinfo, new_elem);
    }

    return ENGINE_SUCCESS;
}

static uint32_t do_map_elem_delete(map_meta_info *info, const uint32_t count,
                                   enum elem_delete_cause cause)
{
    assert(cause == ELEM_DELETE_COLL);
    uint32_t fcnt = 0;
    if (info->root != NULL) {
        fcnt = do_map_elem_traverse_dfs_bycnt(info, info->root, count, true, NULL, cause);
        if (info->root->tot_hash_cnt == 0 && info->root->tot_elem_cnt == 0) {
            do_map_node_unlink(info, NULL, 0);
        }
    }
    return fcnt;
}

static uint32_t do_map_elem_get(map_meta_info *info,
                                const int numfields, const field_t *flist,
                                const bool delete, map_elem_item **elem_array)
{
    assert(info->root);
    uint32_t fcnt = 0;

    if (delete) {
        CLOG_ELEM_DELETE_BEGIN((coll_meta_info*)info, numfields, ELEM_DELETE_NORMAL);
    }
    if (numfields == 0) {
        fcnt = do_map_elem_traverse_dfs_bycnt(info, info->root, 0, delete,
                                              elem_array, ELEM_DELETE_NORMAL);
    } else {
        for (int ii = 0; ii < numfields; ii++) {
            int hval = genhash_string_hash(flist[ii].value, flist[ii].length);
            if (do_map_elem_traverse_dfs_byfield(info, info->root, hval, &flist[ii],
                                                 delete, &elem_array[fcnt])) {
                fcnt++;
            }
        }
    }
    if (delete && info->root->tot_hash_cnt == 0 && info->root->tot_elem_cnt == 0) {
        do_map_node_unlink(info, NULL, 0);
    }
    if (delete) {
        CLOG_ELEM_DELETE_END((coll_meta_info*)info, ELEM_DELETE_NORMAL);
    }
    return fcnt;
}

static ENGINE_ERROR_CODE do_map_elem_insert(hash_item *it, map_elem_item *elem,
                                            const bool replace_if_exist, const void *cookie)
{
    map_meta_info *info = (map_meta_info *)item_get_meta(it);
    int32_t real_mcnt = (info->mcnt == -1 ? max_map_size : info->mcnt);
    ENGINE_ERROR_CODE ret;

    /* overflow check */
    assert(info->ovflact == OVFL_ERROR);
    if (info->ccnt >= real_mcnt) {
        return ENGINE_EOVERFLOW;
    }

    /* create the root hash node if it does not exist */
    bool new_root_flag = false;
    if (info->root == NULL) { /* empty map */
        map_hash_node *r_node = do_map_node_alloc(0, cookie);
        if (r_node == NULL) {
            return ENGINE_ENOMEM;
        }
        do_map_node_link(info, NULL, 0, r_node);
        new_root_flag = true;
    }

    /* insert the element */
    ret = do_map_elem_link(info, elem, replace_if_exist, cookie);
    if (ret != ENGINE_SUCCESS) {
        if (new_root_flag) {
            do_map_node_unlink(info, NULL, 0);
        }
        return ret;
    }

    CLOG_MAP_ELEM_INSERT(info, NULL, elem);
    return ENGINE_SUCCESS;
}

/*
 * MAP Interface Functions
 */
ENGINE_ERROR_CODE map_struct_create(const char *key, const uint32_t nkey,
                                    item_attr *attrp, const void *cookie)
{
    hash_item *it;
    ENGINE_ERROR_CODE ret;
<<<<<<< HEAD
#ifdef ENABLE_PERSISTENCE
    PERSISTENCE_ACTION_BEGIN(cookie, UPD_MAP_CREATE);
#endif
=======
    PERSISTENCE_ACTION_BEGIN(cookie, UPD_MAP_CREATE);
>>>>>>> f1b53128

    LOCK_CACHE();
    it = do_item_get(key, nkey, DONT_UPDATE);
    if (it != NULL) {
        do_item_release(it);
        ret = ENGINE_KEY_EEXISTS;
    } else {
        it = do_map_item_alloc(key, nkey, attrp, cookie);
        if (it == NULL) {
            ret = ENGINE_ENOMEM;
        } else {
            ret = do_item_link(it);
#ifdef RM_ITEM_REFCNT
            if (ret != ENGINE_SUCCESS) {
                do_item_free(it);
            }
#else
            do_item_release(it);
#endif
        }
    }
    UNLOCK_CACHE();

<<<<<<< HEAD
#ifdef ENABLE_PERSISTENCE
    PERSISTENCE_ACTION_END(ret);
#endif
=======
    PERSISTENCE_ACTION_END(ret);
>>>>>>> f1b53128
    return ret;
}

map_elem_item *map_elem_alloc(const int nfield, const uint32_t nbytes, const void *cookie)
{
    map_elem_item *elem;
    LOCK_CACHE();
    elem = do_map_elem_alloc(nfield, nbytes, cookie);
    UNLOCK_CACHE();
    return elem;
}

void map_elem_free(map_elem_item *elem)
{
    LOCK_CACHE();
    assert(elem->next == (map_elem_item *)ADDR_MEANS_UNLINKED);
    do_map_elem_free(elem);
    UNLOCK_CACHE();
}

void map_elem_release(map_elem_item **elem_array, const int elem_count)
{
    int cnt = 0;
    LOCK_CACHE();
    while (cnt < elem_count) {
        do_map_elem_release(elem_array[cnt++]);
        if ((cnt % 100) == 0 && cnt < elem_count) {
            UNLOCK_CACHE();
            LOCK_CACHE();
        }
    }
    UNLOCK_CACHE();
}

ENGINE_ERROR_CODE map_elem_insert(const char *key, const uint32_t nkey,
                                  map_elem_item *elem, item_attr *attrp,
                                  bool *created, const void *cookie)
{
    hash_item *it = NULL;
    ENGINE_ERROR_CODE ret;
<<<<<<< HEAD
#ifdef ENABLE_PERSISTENCE
    PERSISTENCE_ACTION_BEGIN(cookie, UPD_MAP_ELEM_INSERT);
#endif
=======
    PERSISTENCE_ACTION_BEGIN(cookie, UPD_MAP_ELEM_INSERT);
>>>>>>> f1b53128

    *created = false;

    LOCK_CACHE();
    ret = do_map_item_find(key, nkey, DONT_UPDATE, &it);
    if (ret == ENGINE_KEY_ENOENT && attrp != NULL) {
        it = do_map_item_alloc(key, nkey, attrp, cookie);
        if (it == NULL) {
            ret = ENGINE_ENOMEM;
        } else {
            ret = do_item_link(it);
            if (ret == ENGINE_SUCCESS) {
                *created = true;
            } else {
#ifdef RM_ITEM_REFCNT
                do_item_free(it);
#else
                /* The item is to be released, below */
#endif
            }
        }
    }
    if (ret == ENGINE_SUCCESS) {
        ret = do_map_elem_insert(it, elem, false /* replace_if_exist */, cookie);
#ifdef RM_ITEM_REFCNT
        if (*created) {
            if (ret != ENGINE_SUCCESS)
                do_item_unlink(it, ITEM_UNLINK_NORMAL);
        } else {
            do_item_release(it);
        }
#else
        if (ret != ENGINE_SUCCESS && *created) {
            do_item_unlink(it, ITEM_UNLINK_NORMAL);
        }
#endif
    }
#ifdef RM_ITEM_REFCNT
#else
    if (it != NULL) do_item_release(it);
#endif
    UNLOCK_CACHE();

<<<<<<< HEAD
#ifdef ENABLE_PERSISTENCE
    PERSISTENCE_ACTION_END(ret);
#endif
=======
    PERSISTENCE_ACTION_END(ret);
>>>>>>> f1b53128
    return ret;
}

ENGINE_ERROR_CODE map_elem_update(const char *key, const uint32_t nkey,
                                  const field_t *field, const char *value,
                                  const uint32_t nbytes, const void *cookie)
{
    hash_item *it;
    ENGINE_ERROR_CODE ret;
<<<<<<< HEAD
#ifdef ENABLE_PERSISTENCE
    PERSISTENCE_ACTION_BEGIN(cookie, UPD_MAP_ELEM_INSERT);
#endif
=======
    PERSISTENCE_ACTION_BEGIN(cookie, UPD_MAP_ELEM_INSERT);
>>>>>>> f1b53128

    LOCK_CACHE();
    ret = do_map_item_find(key, nkey, DONT_UPDATE, &it);
    if (ret == ENGINE_SUCCESS) { /* it != NULL */
        map_meta_info *info = (map_meta_info *)item_get_meta(it);
        ret = do_map_elem_update(info, field, value, nbytes, cookie);
        do_item_release(it);
    }
    UNLOCK_CACHE();

<<<<<<< HEAD
#ifdef ENABLE_PERSISTENCE
    PERSISTENCE_ACTION_END(ret);
#endif
=======
    PERSISTENCE_ACTION_END(ret);
>>>>>>> f1b53128
    return ret;
}

ENGINE_ERROR_CODE map_elem_delete(const char *key, const uint32_t nkey,
                                  const int numfields, const field_t *flist,
                                  const bool drop_if_empty,
                                  uint32_t *del_count, bool *dropped,
                                  const void *cookie)
{
    hash_item *it;
    ENGINE_ERROR_CODE ret;
<<<<<<< HEAD
#ifdef ENABLE_PERSISTENCE
    PERSISTENCE_ACTION_BEGIN(cookie, (drop_if_empty ?
                                      UPD_MAP_ELEM_DELETE_DROP : UPD_MAP_ELEM_DELETE));
#endif
=======
    PERSISTENCE_ACTION_BEGIN(cookie, (drop_if_empty ? UPD_MAP_ELEM_DELETE_DROP
                                                    : UPD_MAP_ELEM_DELETE));
>>>>>>> f1b53128

    *dropped = false;

    LOCK_CACHE();
    ret = do_map_item_find(key, nkey, DONT_UPDATE, &it);
    if (ret == ENGINE_SUCCESS) { /* it != NULL */
        map_meta_info *info = (map_meta_info *)item_get_meta(it);
        *del_count = do_map_elem_delete_with_field(info, numfields, flist, ELEM_DELETE_NORMAL);
        if (*del_count > 0) {
            if (info->ccnt == 0 && drop_if_empty) {
                assert(info->root == NULL);
                do_item_unlink(it, ITEM_UNLINK_NORMAL);
                *dropped = true;
            }
        } else {
            ret = ENGINE_ELEM_ENOENT;
        }
        do_item_release(it);
    }
    UNLOCK_CACHE();

<<<<<<< HEAD
#ifdef ENABLE_PERSISTENCE
    PERSISTENCE_ACTION_END(ret);
#endif
=======
    PERSISTENCE_ACTION_END(ret);
>>>>>>> f1b53128
    return ret;
}

ENGINE_ERROR_CODE map_elem_get(const char *key, const uint32_t nkey,
                               const int numfields, const field_t *flist,
                               const bool delete, const bool drop_if_empty,
                               struct elems_result *eresult,
                               const void *cookie)
{
    hash_item *it;
    ENGINE_ERROR_CODE ret;
<<<<<<< HEAD
#ifdef ENABLE_PERSISTENCE
    if (delete) {
        PERSISTENCE_ACTION_BEGIN(cookie, (drop_if_empty ?
                                          UPD_MAP_ELEM_DELETE_DROP : UPD_MAP_ELEM_DELETE));
    }
#endif
=======
    if (delete) {
        PERSISTENCE_ACTION_BEGIN(cookie, (drop_if_empty ? UPD_MAP_ELEM_DELETE_DROP
                                                        : UPD_MAP_ELEM_DELETE));
    }
>>>>>>> f1b53128

    eresult->elem_array = NULL;
    eresult->elem_count = 0;

    LOCK_CACHE();
    ret = do_map_item_find(key, nkey, DO_UPDATE, &it);
    if (ret == ENGINE_SUCCESS) {
        map_meta_info *info = (map_meta_info *)item_get_meta(it);
        do {
            if ((info->mflags & COLL_META_FLAG_READABLE) == 0) {
                ret = ENGINE_UNREADABLE; break;
            }
            if (info->ccnt <= 0) {
                ret = ENGINE_ELEM_ENOENT; break;
            }
            if (numfields == 0 || info->ccnt < numfields) {
                eresult->elem_array = (eitem **)malloc(info->ccnt * sizeof(eitem*));
            } else {
                eresult->elem_array = (eitem **)malloc(numfields * sizeof(eitem*));
            }
            if (eresult->elem_array == NULL) {
                ret = ENGINE_ENOMEM; break;
            }
            eresult->elem_count = do_map_elem_get(info, numfields, flist, delete,
                                                  (map_elem_item **)eresult->elem_array);
            if (eresult->elem_count > 0) {
                if (info->ccnt == 0 && drop_if_empty) {
                    assert(delete == true);
                    do_item_unlink(it, ITEM_UNLINK_NORMAL);
                    eresult->dropped = true;
                } else {
                    eresult->dropped = false;
                }
                eresult->flags = it->flags;
            } else {
                ret = ENGINE_ELEM_ENOENT;
                free(eresult->elem_array);
                eresult->elem_array = NULL;
            }
        } while (0);
        do_item_release(it);
    }
    UNLOCK_CACHE();

<<<<<<< HEAD
#ifdef ENABLE_PERSISTENCE
    if (delete) {
        PERSISTENCE_ACTION_END(ret);
    }
#endif
    return ret;
}

#ifdef ENABLE_PERSISTENCE
//#define DEBUG_ITEM_APPLY

/*
 * Apply functions by recovery.
 */
ENGINE_ERROR_CODE
item_apply_kv_link(const char *key, const uint32_t nkey,
                   const uint32_t flags, const rel_time_t exptime,
                   const uint32_t nbytes, const char *value, const uint64_t cas)
{
    ENGINE_ERROR_CODE ret;
#ifdef DEBUG_ITEM_APPLY
    logger->log(EXTENSION_LOG_INFO, NULL, "item_apply_kv_link."
                " key=%.*s, nbytes=%u\n", nkey, key, nbytes);
#endif

    LOCK_CACHE();
    hash_item *old_it = do_item_get(key, nkey, DONT_UPDATE);
    hash_item *new_it = do_item_alloc(key, nkey, flags, exptime, nbytes, NULL);
    if (new_it) {
        /* Assume data is small, and copying with lock held is okay */
        memcpy(item_get_data(new_it), value, nbytes);

        /* Now link the new item into the cache hash table */
        if (old_it) {
            do_item_replace(old_it, new_it);
            do_item_release(old_it);
            ret = ENGINE_SUCCESS;
        } else {
            ret = do_item_link(new_it);
        }
        if (ret == ENGINE_SUCCESS) {
            /* Override the cas with the master's cas. */
            item_set_cas(new_it, cas);
        }
        do_item_release(new_it);
    } else {
        ret = ENGINE_ENOMEM;
        if (old_it) { /* Remove inconsistent hash_item */
            do_item_unlink(old_it, ITEM_UNLINK_NORMAL);
            do_item_release(old_it);
        }
    }
    UNLOCK_CACHE();

    if (ret != ENGINE_SUCCESS) {
        logger->log(EXTENSION_LOG_WARNING, NULL, "item_apply_kv_link failed."
                    " key=%.*s, code=%d\n", nkey, key, ret);
    }
    return ret;
}

ENGINE_ERROR_CODE
item_apply_list_link(const char *key, const uint32_t nkey, item_attr *attrp)
{
    ENGINE_ERROR_CODE ret;
#ifdef DEBUG_ITEM_APPLY
    logger->log(EXTENSION_LOG_INFO, NULL, "item_apply_list_link. key=%.*s\n", nkey, key);
#endif

    LOCK_CACHE();
    hash_item *old_it = do_item_get(key, nkey, DONT_UPDATE);
    if (old_it) {
        /* Remove the old item first. */
        do_item_unlink(old_it, ITEM_UNLINK_NORMAL);
        do_item_release(old_it);
    }
    hash_item *new_it = do_list_item_alloc(key, nkey, attrp, NULL);
    if (new_it) {
        /* Link the new item into the hash table */
        ret = do_item_link(new_it);
        do_item_release(new_it);
    } else {
        ret = ENGINE_ENOMEM;
    }
    UNLOCK_CACHE();

    if (ret == ENGINE_SUCCESS) {
        /* The caller wants to know if the old item has been replaced.
         * This code still indicates success.
         */
        if (old_it != NULL) {
            ret = ENGINE_KEY_EEXISTS;
        }
    } else {
        logger->log(EXTENSION_LOG_WARNING, NULL, "item_apply_list_link failed."
                    " key=%.*s, code=%d\n", nkey, key, ret);
    }
    return ret;
}

ENGINE_ERROR_CODE
item_apply_set_link(const char *key, const uint32_t nkey, item_attr *attrp)
{
    ENGINE_ERROR_CODE ret;
#ifdef DEBUG_ITEM_APPLY
    logger->log(EXTENSION_LOG_INFO, NULL, "item_apply_set_link. key=%.*s\n", nkey, key);
#endif

    LOCK_CACHE();
    hash_item *old_it = do_item_get(key, nkey, DONT_UPDATE);
    if (old_it) {
        /* Remove the old item first. */
        do_item_unlink(old_it, ITEM_UNLINK_NORMAL);
        do_item_release(old_it);
    }
    hash_item *new_it = do_set_item_alloc(key, nkey, attrp, NULL);
    if (new_it) {
        /* Link the new item into the hash table */
        ret = do_item_link(new_it);
        do_item_release(new_it);
    } else {
        ret = ENGINE_ENOMEM;
    }
    UNLOCK_CACHE();

    if (ret == ENGINE_SUCCESS) {
        /* The caller wants to know if the old item has been replaced.
         * This code still indicates success.
         */
        if (old_it != NULL) {
            ret = ENGINE_KEY_EEXISTS;
        }
    } else {
        logger->log(EXTENSION_LOG_WARNING, NULL, "item_apply_set_link failed."
                    " key=%.*s, code=%d\n", nkey, key, ret);
    }
    return ret;
}

ENGINE_ERROR_CODE
item_apply_map_link(const char *key, const uint32_t nkey, item_attr *attrp)
{
    ENGINE_ERROR_CODE ret;
#ifdef DEBUG_ITEM_APPLY
    logger->log(EXTENSION_LOG_INFO, NULL, "item_apply_map_link. key=%.*s\n", nkey, key);
#endif

    LOCK_CACHE();
    hash_item *old_it = do_item_get(key, nkey, DONT_UPDATE);
    if (old_it) {
        /* Remove the old item first. */
        do_item_unlink(old_it, ITEM_UNLINK_NORMAL);
        do_item_release(old_it);
    }
    hash_item *new_it = do_map_item_alloc(key, nkey, attrp, NULL);
    if (new_it) {
        /* Link the new item into the hash table */
        ret = do_item_link(new_it);
        do_item_release(new_it);
    } else {
        ret = ENGINE_ENOMEM;
    }
    UNLOCK_CACHE();

    if (ret == ENGINE_SUCCESS) {
        /* The caller wants to know if the old item has been replaced.
         * This code still indicates success.
         */
        if (old_it != NULL) {
            ret = ENGINE_KEY_EEXISTS;
        }
    } else {
        logger->log(EXTENSION_LOG_WARNING, NULL, "item_apply_map_link failed."
                    " key=%.*s, code=%d\n", nkey, key, ret);
    }
=======
    if (delete) {
        PERSISTENCE_ACTION_END(ret);
    }
>>>>>>> f1b53128
    return ret;
}

ENGINE_ERROR_CODE
item_apply_btree_link(const char *key, const uint32_t nkey, item_attr *attrp)
{
    ENGINE_ERROR_CODE ret;
#ifdef DEBUG_ITEM_APPLY
    logger->log(EXTENSION_LOG_INFO, NULL, "item_apply_btree_link. key=%.*s\n", nkey, key);
#endif

    LOCK_CACHE();
    hash_item *old_it = do_item_get(key, nkey, DONT_UPDATE);
    if (old_it) {
        /* Remove the old item first. */
        do_item_unlink(old_it, ITEM_UNLINK_NORMAL);
        do_item_release(old_it);
    }
    hash_item *new_it = do_btree_item_alloc(key, nkey, attrp, NULL);
    if (new_it) {
        /* Copy relevent fields in meta info */
        btree_meta_info *info = (btree_meta_info*)item_get_meta(new_it);
        if (attrp->trimmed) {
            info->mflags |= COLL_META_FLAG_TRIMMED; // set trimmed
        }
        if (attrp->maxbkeyrange.len != BKEY_NULL) {
            info->maxbkeyrange = attrp->maxbkeyrange;
        }
        /* Link the new item into the hash table */
        ret = do_item_link(new_it);
        do_item_release(new_it);
    } else {
        ret = ENGINE_ENOMEM;
    }
    UNLOCK_CACHE();

    if (ret == ENGINE_SUCCESS) {
        /* The caller wants to know if the old item has been replaced.
         * This code still indicates success.
         */
        if (old_it != NULL) {
            ret = ENGINE_KEY_EEXISTS;
        }
    } else {
        logger->log(EXTENSION_LOG_WARNING, NULL, "item_apply_btree_link failed."
                    " key=%.*s, code=%d\n", nkey, key, ret);
    }
    return ret;
}

ENGINE_ERROR_CODE
item_apply_unlink(const char *key, const uint32_t nkey)
{
    ENGINE_ERROR_CODE ret = ENGINE_SUCCESS;
#ifdef DEBUG_ITEM_APPLY
    logger->log(EXTENSION_LOG_INFO, NULL, "item_apply_unlink. key=%.*s\n", nkey, key);
#endif

    LOCK_CACHE();
    hash_item *it = do_item_get(key, nkey, DONT_UPDATE);
    if (it) {
        do_item_unlink(it, ITEM_UNLINK_NORMAL); /* must unlink first. */
        do_item_release(it);
    } else {
        logger->log(EXTENSION_LOG_WARNING, NULL, "item_apply_unlink failed."
                    " not found key=%.*s", nkey, key);
        ret = ENGINE_KEY_ENOENT;
    }
    UNLOCK_CACHE();
    return ret;
}

ENGINE_ERROR_CODE
item_apply_list_elem_insert(hash_item *it,
                            const int nelems, const int index,
                            const char *value, const uint32_t nbytes)
{
    ENGINE_ERROR_CODE ret;
    const char *key = item_get_key(it);
#ifdef DEBUG_ITEM_APPLY
    logger->log(EXTENSION_LOG_INFO, NULL, "item_apply_list_elem_insert. key=%.*s "
                "nelems=%d index=%d.\n", it->nkey, key, nelems, index);
#endif

    LOCK_CACHE();
    do {
        if (!item_is_valid(it)) {
            logger->log(EXTENSION_LOG_WARNING, NULL, "item_apply_list_elem_insert failed."
                        " invalid item.\n");
            ret = ENGINE_KEY_ENOENT; break;
        }

        list_meta_info *info = (list_meta_info*)item_get_meta(it);
        if (nelems != -1 && info->ccnt != nelems) {
            logger->log(EXTENSION_LOG_WARNING, NULL, "item_apply_list_elem_insert failed."
                        " element count mismatch. ecnt(%d) != nelems(%d)\n",
                        info->ccnt, nelems);
            ret = ENGINE_EINVAL; break;
        }

        list_elem_item *elem = do_list_elem_alloc(nbytes, NULL);
        if (elem == NULL) {
            logger->log(EXTENSION_LOG_WARNING, NULL, "item_apply_list_elem_insert failed."
                        " element alloc failed. nbytes=%d\n", nbytes);
            ret = ENGINE_ENOMEM; break;
        }
        memcpy(elem->value, value, nbytes);

        ret = do_list_elem_insert(it, index, elem, NULL);
        if (ret != ENGINE_SUCCESS) {
            do_list_elem_free(elem);
            logger->log(EXTENSION_LOG_WARNING, NULL, "item_apply_list_elem_insert failed."
                        " key=%.*s index=%d code=%d\n",
                        it->nkey, key, index, ret);
        }
    } while(0);

    if (ret != ENGINE_SUCCESS) { /* Remove inconsistent hash_item */
        do_item_unlink(it, ITEM_UNLINK_NORMAL);
    }
    UNLOCK_CACHE();

    return ret;
}

ENGINE_ERROR_CODE
item_apply_list_elem_delete(hash_item *it,
                            const int nelems, const int index, const int count,
                            const bool drop_if_empty)
{
    ENGINE_ERROR_CODE ret = ENGINE_SUCCESS;
    const char *key = item_get_key(it);
#ifdef DEBUG_ITEM_APPLY
    logger->log(EXTENSION_LOG_INFO, NULL, "item_apply_list_elem_delete. key=%.*s "
                "index=%d, count=%d\n", it->nkey, key, index, count);
#endif

    LOCK_CACHE();
    do {
        if (!item_is_valid(it)) {
            logger->log(EXTENSION_LOG_WARNING, NULL, "item_apply_list_elem_delete failed."
                        " invalid item.\n");
            ret = ENGINE_KEY_ENOENT; break;
        }

        list_meta_info *info = (list_meta_info*)item_get_meta(it);
        if (info->ccnt != nelems) {
            logger->log(EXTENSION_LOG_WARNING, NULL, "item_apply_list_elem_delete failed."
                        "element count mismatch. ecnt(%d) != nelems(%d)",
                        info->ccnt, nelems);
            ret = ENGINE_EINVAL; break;
        }

        uint32_t del_count = do_list_elem_delete(info, index, count, ELEM_DELETE_NORMAL);
        if (del_count == 0) {
            logger->log(EXTENSION_LOG_WARNING, NULL, "item_apply_list_elem_delete failed."
                        " no element deleted. key=%.*s index=%d count=%d\n",
                        it->nkey, key, index, count);
            ret = ENGINE_FAILED; break;
        }

        if (info->ccnt == 0 && drop_if_empty) {
            do_item_unlink(it, ITEM_UNLINK_NORMAL);
        }
    } while(0);

    if (ret != ENGINE_SUCCESS) { /* Remove inconsistent hash_item */
        do_item_unlink(it, ITEM_UNLINK_NORMAL);
    }
    UNLOCK_CACHE();

    return ret;
}

ENGINE_ERROR_CODE
item_apply_set_elem_insert(hash_item *it, const char *value, const uint32_t nbytes)
{
    ENGINE_ERROR_CODE ret;
    const char *key = item_get_key(it);
#ifdef DEBUG_ITEM_APPLY
    logger->log(EXTENSION_LOG_INFO, NULL, "item_apply_set_elem_insert. key=%.*s\n", it->nkey, key);
#endif

    LOCK_CACHE();
    do {
        if (!item_is_valid(it)) {
            logger->log(EXTENSION_LOG_WARNING, NULL, "item_apply_set_elem_insert failed."
                        " invalid item.\n");
            ret = ENGINE_KEY_ENOENT; break;
        }

        set_elem_item *elem = do_set_elem_alloc(nbytes, NULL);
        if (elem == NULL) {
            logger->log(EXTENSION_LOG_WARNING, NULL, "item_apply_set_elem_insert failed."
                        " element alloc failed. nbytes=%d\n", nbytes);
            ret = ENGINE_ENOMEM; break;
        }
        memcpy(elem->value, value, nbytes);

        ret = do_set_elem_insert(it, elem, NULL);
        if (ret != ENGINE_SUCCESS) {
            do_set_elem_free(elem);
            logger->log(EXTENSION_LOG_WARNING, NULL, "item_apply_set_elem_insert failed."
                        " key=%.*s code=%d\n",
                        it->nkey, key, ret);
        }
    } while(0);

    if (ret != ENGINE_SUCCESS) { /* Remove inconsistent hash_item */
        do_item_unlink(it, ITEM_UNLINK_NORMAL);
    }
    UNLOCK_CACHE();

    return ret;
}

ENGINE_ERROR_CODE
item_apply_set_elem_delete(hash_item *it, const char *value, const uint32_t nbytes,
                           const bool drop_if_empty)
{
    ENGINE_ERROR_CODE ret;
    const char *key = item_get_key(it);
#ifdef DEBUG_ITEM_APPLY
    logger->log(EXTENSION_LOG_INFO, NULL, "item_apply_set_elem_delete. key=%.*s\n", it->nkey, key);
#endif

    LOCK_CACHE();
    do {
        if (!item_is_valid(it)) {
            logger->log(EXTENSION_LOG_WARNING, NULL, "item_apply_set_elem_delete failed."
                        " invalid item.\n");
            ret = ENGINE_KEY_ENOENT; break;
        }

        set_meta_info *info = (set_meta_info *)item_get_meta(it);
        ret = do_set_elem_delete_with_value(info, value, nbytes,
                                            ELEM_DELETE_NORMAL);
        if (ret == ENGINE_ELEM_ENOENT) {
            logger->log(EXTENSION_LOG_WARNING, NULL, "item_apply_set_elem_delete failed."
                        " no element deleted. key=%.*s\n", it->nkey, key);
            break;
        }

        if (info->ccnt == 0 && drop_if_empty) {
            do_item_unlink(it, ITEM_UNLINK_NORMAL);
        }
    } while(0);

    if (ret != ENGINE_SUCCESS) { /* Remove inconsistent hash_item */
        do_item_unlink(it, ITEM_UNLINK_NORMAL);
    }
    UNLOCK_CACHE();

    return ret;
}

ENGINE_ERROR_CODE
item_apply_map_elem_insert(hash_item *it,
                           const char *data, const uint32_t nfield, const uint32_t nbytes)
{
    ENGINE_ERROR_CODE ret;
    const char *key = item_get_key(it);
#ifdef DEBUG_ITEM_APPLY
    logger->log(EXTENSION_LOG_INFO, NULL, "item_apply_map_elem_insert. key=%.*s "
                "nfield=%u field=%.*s\n", it->nkey, key, nfield, nfield, data);
#endif

    LOCK_CACHE();
    do {
        if (!item_is_valid(it)) {
            logger->log(EXTENSION_LOG_WARNING, NULL, "item_apply_map_elem_insert failed."
                        " invalid item.\n");
            ret = ENGINE_KEY_ENOENT; break;
        }

        map_elem_item *elem = do_map_elem_alloc(nfield, nbytes, NULL);
        if (elem == NULL) {
            logger->log(EXTENSION_LOG_WARNING, NULL, "item_apply_map_elem_insert failed."
                        " element alloc failed. nfield=%d nbytes=%d\n", nfield, nbytes);
            ret = ENGINE_ENOMEM; break;
        }
        memcpy(elem->data, data, nfield + nbytes);

        ret = do_map_elem_insert(it, elem, true /* replace_if_exist */,  NULL);
        if (ret != ENGINE_SUCCESS) {
            do_map_elem_free(elem);
            logger->log(EXTENSION_LOG_WARNING, NULL, "item_apply_map_elem_insert failed."
                        " key=%.*s nfield=%d field=%.*s code=%d\n",
                        it->nkey, key, nfield, nfield, data + it->nkey, ret);
        }
    } while(0);

    if (ret != ENGINE_SUCCESS) { /* Remove inconsistent has_item */
        do_item_unlink(it, ITEM_UNLINK_NORMAL);
    }
    UNLOCK_CACHE();

    return ret;
}

ENGINE_ERROR_CODE
item_apply_map_elem_delete(hash_item *it,
                           const char *field, const uint32_t nfield,
                           const bool drop_if_empty)
{
    ENGINE_ERROR_CODE ret = ENGINE_SUCCESS;
    const char *key = item_get_key(it);
    field_t flist;
    flist.value = (char*)field;
    flist.length = nfield;
#ifdef DEBUG_ITEM_APPLY
    logger->log(EXTENSION_LOG_INFO, NULL, "item_apply_map_elem_delete. key=%.*s field=%.*s\n",
                it->nkey, key, nfield, field);
#endif

    LOCK_CACHE();
    do {
        if (!item_is_valid(it)) {
            logger->log(EXTENSION_LOG_WARNING, NULL, "item_apply_map_elem_delete failed."
                        " invalid item.\n");
            ret = ENGINE_KEY_ENOENT; break;
        }

        map_meta_info *info = (map_meta_info *)item_get_meta(it);
        if (info->ccnt == 0) {
            logger->log(EXTENSION_LOG_WARNING, NULL, "item_apply_map_elem_delete failed."
                        " no element.\n");
            ret = ENGINE_ELEM_ENOENT; break;
        }

        uint32_t del_count = do_map_elem_delete_with_field(info, 1, &flist, ELEM_DELETE_NORMAL);
        if (del_count == 0) {
            logger->log(EXTENSION_LOG_WARNING, NULL, "item_apply_map_elem_delete failed."
                        " no element deleted. key=%.*s field=%.*s\n",
                        it->nkey, key, nfield, field);
            ret = ENGINE_FAILED; break;
        }

        if (info->ccnt == 0 && drop_if_empty) {
            do_item_unlink(it, ITEM_UNLINK_NORMAL);
        }
    } while(0);

    if (ret != ENGINE_SUCCESS) { /* Remove inconsistent hash_item */
        do_item_unlink(it, ITEM_UNLINK_NORMAL);
    }
    UNLOCK_CACHE();

    return ret;
}

ENGINE_ERROR_CODE
item_apply_btree_elem_insert(hash_item *it, const char *data, const uint32_t nbkey,
                             const uint32_t neflag, const uint32_t nbytes)
{
    ENGINE_ERROR_CODE ret;
    bool replaced;
    const char *key = item_get_key(it);
#ifdef DEBUG_ITEM_APPLY
    logger->log(EXTENSION_LOG_INFO, NULL, "item_apply_btree_elem_insert. key=%.*s "
                "nbkey=%u bkey=%.*s\n", it->nkey, key, nbkey, nbkey, data);
#endif

    LOCK_CACHE();
    do {
        if (!item_is_valid(it)) {
            logger->log(EXTENSION_LOG_WARNING, NULL, "item_apply_btree_elem_insert failed."
                        " invalid item.\n");
            ret = ENGINE_KEY_ENOENT; break;
        }

        btree_elem_item *elem = do_btree_elem_alloc(nbkey, neflag, nbytes, NULL);
        if (elem == NULL) {
            logger->log(EXTENSION_LOG_WARNING, NULL, "item_apply_btree_elem_insert failed."
                        " element alloc failed. nbkey=%d neflag=%d nbytes=%d\n", nbkey, neflag, nbytes);
            ret = ENGINE_ENOMEM; break;
        }
        memcpy(elem->data, data, BTREE_REAL_NBKEY(nbkey) + neflag + nbytes);

        ret = do_btree_elem_insert(it, elem, true /* replace_if_exist */,
                                   &replaced, NULL, NULL, NULL);
        if (ret != ENGINE_SUCCESS) {
            do_btree_elem_free(elem);
            logger->log(EXTENSION_LOG_WARNING, NULL, "item_apply_btree_elem_insert failed."
                        " key=%.*s nbkey=%d bkey=%.*s code=%d\n",
                        it->nkey, key, nbkey, nbkey, (data + it->nkey), ret);
        }
    } while(0);

    if (ret != ENGINE_SUCCESS) { /* Remove inconsistent has_item */
        do_item_unlink(it, ITEM_UNLINK_NORMAL);
    }
    UNLOCK_CACHE();

    return ret;
}

ENGINE_ERROR_CODE
item_apply_btree_elem_delete(hash_item *it, const char *bkey, const uint32_t nbkey,
                             const bool drop_if_empty)
{
    ENGINE_ERROR_CODE ret = ENGINE_SUCCESS;
    const char *key = item_get_key(it);

    bkey_range bkrange;
    /* one-element range */
    memcpy(bkrange.from_bkey, bkey, BTREE_REAL_NBKEY(nbkey));
    bkrange.from_nbkey = nbkey;
    /* bkey_range.to_bkey */
    bkrange.to_nbkey = BKEY_NULL;
#ifdef DEBUG_ITEM_APPLY
    logger->log(EXTENSION_LOG_INFO, NULL, "item_apply_btree_elem_delete. key=%.*s bkey=%.*s\n",
                it->nkey, key, nbkey, bkey);
#endif

    LOCK_CACHE();
    do {
        if (!item_is_valid(it)) {
            logger->log(EXTENSION_LOG_WARNING, NULL, "item_apply_btree_elem_delete failed."
                        " invalid item.\n");
            ret = ENGINE_KEY_ENOENT; break;
        }

        btree_meta_info *info = (btree_meta_info *)item_get_meta(it);
        if (info->ccnt == 0) {
            logger->log(EXTENSION_LOG_WARNING, NULL, "item_apply_btree_elem_delete failed."
                        " no element.\n");
            ret = ENGINE_ELEM_ENOENT; break;
        }
        if ((info->bktype == BKEY_TYPE_UINT64 && bkrange.from_nbkey > 0) ||
            (info->bktype == BKEY_TYPE_BINARY && bkrange.from_nbkey == 0)) {
            logger->log(EXTENSION_LOG_WARNING, NULL, "item_apply_btree_elem_delete failed."
                        " bkey mismatch. key=%.*s bkey=%.*s\n", it->nkey, key, nbkey, bkey);
            ret = ENGINE_EBADBKEY; break;
        }

        uint32_t del_count = do_btree_elem_delete(info, BKEY_RANGE_TYPE_SIN, &bkrange,
                                                  NULL, 0, 0, NULL, ELEM_DELETE_NORMAL);
        if (del_count == 0) {
            logger->log(EXTENSION_LOG_WARNING, NULL, "item_apply_btree_elem_delete failed."
                        " no element deleted. key=%.*s bkey=%.*s", it->nkey, key, nbkey, bkey);
            ret = ENGINE_FAILED; break;
        }

        if (info->ccnt == 0 && drop_if_empty) {
            do_item_unlink(it, ITEM_UNLINK_NORMAL);
        }
    } while(0);

    if (ret != ENGINE_SUCCESS) { /* Remove inconsistent has_item */
        do_item_unlink(it, ITEM_UNLINK_NORMAL);
    }
    UNLOCK_CACHE();

    return ret;
}

ENGINE_ERROR_CODE
item_apply_btree_elem_delete_logical(hash_item *it,
                                     const bkey_range *bkrange,
                                     const eflag_filter *efilter,
                                     const uint32_t offset, const uint32_t reqcount,
                                     const bool drop_if_empty)
{
    ENGINE_ERROR_CODE ret = ENGINE_SUCCESS;
    const char *key = item_get_key(it);
    int bkrtype = do_btree_bkey_range_type(bkrange);

#ifdef DEBUG_ITEM_APPLY
    logger->log(EXTENSION_LOG_INFO, NULL, "item_apply_btree_elem_delete_logical. key=%.*s\n",
                it->nkey, key);
#endif

    LOCK_CACHE();
    do {
        if (!item_is_valid(it)) {
            logger->log(EXTENSION_LOG_WARNING, NULL, "item_apply_btree_elem_delete_logical failed."
                        " invalid item.\n");
            ret = ENGINE_KEY_ENOENT; break;
        }

        btree_meta_info *info = (btree_meta_info *)item_get_meta(it);
        if (info->ccnt == 0) {
            logger->log(EXTENSION_LOG_WARNING, NULL, "item_apply_btree_elem_delete_logical failed."
                        " no element.\n");
            ret = ENGINE_ELEM_ENOENT; break;
        }
        if ((info->bktype == BKEY_TYPE_UINT64 && bkrange->from_nbkey > 0) ||
            (info->bktype == BKEY_TYPE_BINARY && bkrange->from_nbkey == 0)) {
            logger->log(EXTENSION_LOG_WARNING, NULL, "item_apply_btree_elem_delete_logical failed."
                        " bkey mismatch. key=%.*s from_bkey=%.*s\n", it->nkey, key,
                        bkrange->from_nbkey, bkrange->from_bkey);
            ret = ENGINE_EBADBKEY; break;
        }

        uint32_t del_count = do_btree_elem_delete(info, bkrtype, bkrange, efilter, offset,
                                                  reqcount, NULL, ELEM_DELETE_NORMAL);
        if (del_count == 0) {
            logger->log(EXTENSION_LOG_WARNING, NULL, "item_apply_btree_elem_delete_logical failed."
                        " no element deleted. key=%.*s from_bkey=%.*s to_bkey=%.*s", it->nkey, key,
                        bkrange->from_nbkey, bkrange->from_bkey, bkrange->to_nbkey, bkrange->to_bkey);
            ret = ENGINE_FAILED; break;
        }

        if (info->ccnt == 0 && drop_if_empty) {
            do_item_unlink(it, ITEM_UNLINK_NORMAL);
        }
    } while(0);

    if (ret != ENGINE_SUCCESS) { /* Remove inconsistent has_item */
        do_item_unlink(it, ITEM_UNLINK_NORMAL);
    }
    UNLOCK_CACHE();

    return ret;
}

ENGINE_ERROR_CODE
item_apply_setattr_exptime(const char *key, const uint32_t nkey, rel_time_t exptime)
{
    ENGINE_ERROR_CODE ret = ENGINE_SUCCESS;
#ifdef DEBUG_ITEM_APPLY
    logger->log(EXTENSION_LOG_INFO, NULL, "item_apply_setattr_exptime. key=%.*s\n", nkey, key);
#endif

    LOCK_CACHE();
    hash_item *it = do_item_get(key, nkey, DONT_UPDATE);
    if (it) {
        it->exptime = exptime;
        do_item_release(it);
    } else {
        logger->log(EXTENSION_LOG_WARNING, NULL, "item_apply_setattr_exptime failed."
                    " not found key=%.*s\n", nkey, key);
        ret = ENGINE_KEY_ENOENT;
    }
    UNLOCK_CACHE();
    return ret;
}

ENGINE_ERROR_CODE
item_apply_setattr_meta_info(hash_item *it, const uint8_t ovflact, const uint8_t mflags,
                             rel_time_t exptime, const int32_t mcnt, bkey_t *maxbkeyrange)
{
    ENGINE_ERROR_CODE ret = ENGINE_SUCCESS;
    const char *key = item_get_key(it);
#ifdef DEBUG_ITEM_APPLY
    logger->log(EXTENSION_LOG_INFO, NULL, "item_apply_setattr_meta_info. key=%.*s\n", it->nkey, key);
#endif

    LOCK_CACHE();
    do {
        if (!item_is_valid(it)) {
            logger->log(EXTENSION_LOG_WARNING, NULL, "item_apply_setattr_meta_info failed."
                        " invalid item. key=%.*s\n", it->nkey, key);
            ret = ENGINE_KEY_ENOENT; break;
        }
        if (!IS_COLL_ITEM(it)) {
            logger->log(EXTENSION_LOG_WARNING, NULL, "item_apply_setattr_meta_info failed."
                        " The item is not a collection. key=%.*s\n", it->nkey, key);
            ret = ENGINE_EBADTYPE; break;
        }
        if (maxbkeyrange != NULL && (it->iflag & ITEM_IFLAG_BTREE) == 0) {
            logger->log(EXTENSION_LOG_WARNING, NULL, "item_apply_setattr_meta_info failed."
                        " The item is not a btree. key=%.*s\n", it->nkey, key);
            ret = ENGINE_EBADTYPE; break;
        }
        coll_meta_info *info = (coll_meta_info*)item_get_meta(it);
        info->mcnt = mcnt;
        info->ovflact = ovflact;
        info->mflags = mflags;
        it->exptime = exptime;
        if (maxbkeyrange) {
            ((btree_meta_info*)info)->maxbkeyrange = *maxbkeyrange;
        }
    } while(0);

    if (ret != ENGINE_SUCCESS) { /* Remove inconsistent has_item */
        do_item_unlink(it, ITEM_UNLINK_NORMAL);
    }
    UNLOCK_CACHE();

    return ENGINE_SUCCESS;
}

ENGINE_ERROR_CODE
item_apply_flush(const char *prefix, const int nprefix)
{
    ENGINE_ERROR_CODE ret;
#ifdef DEBUG_ITEM_APPLY
    logger->log(EXTENSION_LOG_INFO, NULL, "item_apply_flush. prefix=%s nprefix=%d\n",
                prefix ? prefix : "<null>", nprefix);
#endif

    LOCK_CACHE();
    ret = do_item_flush_expired(prefix, nprefix, 0 /* right now */, NULL);
    UNLOCK_CACHE();
    return ret;
}

#endif<|MERGE_RESOLUTION|>--- conflicted
+++ resolved
@@ -30,12 +30,14 @@
 
 #include "default_engine.h"
 #include "item_clog.h"
+
+#define PERSISTENCE_ACTION_BEGIN(a, b)
+#define PERSISTENCE_ACTION_END(a)
+
 #ifdef ENABLE_PERSISTENCE
+/* PERSISTENCE_ACTION macros are redefined */
 #include "cmdlogmgr.h"
 #endif
-
-#define PERSISTENCE_ACTION_BEGIN(a, b)
-#define PERSISTENCE_ACTION_END(a)
 
 //#define SET_DELETE_NO_MERGE
 //#define BTREE_DELETE_NO_MERGE
@@ -6051,13 +6053,7 @@
                              const void *cookie)
 {
     ENGINE_ERROR_CODE ret;
-<<<<<<< HEAD
-#ifdef ENABLE_PERSISTENCE
     PERSISTENCE_ACTION_BEGIN(cookie, UPD_STORE);
-#endif
-=======
-    PERSISTENCE_ACTION_BEGIN(cookie, UPD_STORE);
->>>>>>> f1b53128
 
     LOCK_CACHE();
     switch (operation) {
@@ -6082,13 +6078,7 @@
     }
     UNLOCK_CACHE();
 
-<<<<<<< HEAD
-#ifdef ENABLE_PERSISTENCE
     PERSISTENCE_ACTION_END(ret);
-#endif
-=======
-    PERSISTENCE_ACTION_END(ret);
->>>>>>> f1b53128
     return ret;
 }
 
@@ -6101,13 +6091,7 @@
 {
     hash_item *it;
     ENGINE_ERROR_CODE ret;
-<<<<<<< HEAD
-#ifdef ENABLE_PERSISTENCE
     PERSISTENCE_ACTION_BEGIN(cookie, UPD_STORE);
-#endif
-=======
-    PERSISTENCE_ACTION_BEGIN(cookie, UPD_STORE);
->>>>>>> f1b53128
 
     LOCK_CACHE();
     it = do_item_get(key, nkey, DONT_UPDATE);
@@ -6146,13 +6130,7 @@
     }
     UNLOCK_CACHE();
 
-<<<<<<< HEAD
-#ifdef ENABLE_PERSISTENCE
     PERSISTENCE_ACTION_END(ret);
-#endif
-=======
-    PERSISTENCE_ACTION_END(ret);
->>>>>>> f1b53128
     return ret;
 }
 
@@ -6164,13 +6142,7 @@
 {
     hash_item *it;
     ENGINE_ERROR_CODE ret;
-<<<<<<< HEAD
-#ifdef ENABLE_PERSISTENCE
     PERSISTENCE_ACTION_BEGIN(cookie, UPD_DELETE);
-#endif
-=======
-    PERSISTENCE_ACTION_BEGIN(cookie, UPD_DELETE);
->>>>>>> f1b53128
 
     LOCK_CACHE();
     it = do_item_get(key, nkey, DONT_UPDATE);
@@ -6187,13 +6159,7 @@
     }
     UNLOCK_CACHE();
 
-<<<<<<< HEAD
-#ifdef ENABLE_PERSISTENCE
     PERSISTENCE_ACTION_END(ret);
-#endif
-=======
-    PERSISTENCE_ACTION_END(ret);
->>>>>>> f1b53128
     return ret;
 }
 
@@ -6293,25 +6259,13 @@
                                      rel_time_t when, const void *cookie)
 {
     ENGINE_ERROR_CODE ret;
-<<<<<<< HEAD
-#ifdef ENABLE_PERSISTENCE
     PERSISTENCE_ACTION_BEGIN(cookie, UPD_FLUSH);
-#endif
-=======
-    PERSISTENCE_ACTION_BEGIN(cookie, UPD_FLUSH);
->>>>>>> f1b53128
 
     LOCK_CACHE();
     ret = do_item_flush_expired(prefix, nprefix, when, cookie);
     UNLOCK_CACHE();
 
-<<<<<<< HEAD
-#ifdef ENABLE_PERSISTENCE
     PERSISTENCE_ACTION_END(ret);
-#endif
-=======
-    PERSISTENCE_ACTION_END(ret);
->>>>>>> f1b53128
     return ret;
 }
 
@@ -6646,13 +6600,7 @@
 {
     hash_item *it;
     ENGINE_ERROR_CODE ret;
-<<<<<<< HEAD
-#ifdef ENABLE_PERSISTENCE
     PERSISTENCE_ACTION_BEGIN(cookie, UPD_LIST_CREATE);
-#endif
-=======
-    PERSISTENCE_ACTION_BEGIN(cookie, UPD_LIST_CREATE);
->>>>>>> f1b53128
 
     LOCK_CACHE();
     it = do_item_get(key, nkey, DONT_UPDATE);
@@ -6676,13 +6624,7 @@
     }
     UNLOCK_CACHE();
 
-<<<<<<< HEAD
-#ifdef ENABLE_PERSISTENCE
     PERSISTENCE_ACTION_END(ret);
-#endif
-=======
-    PERSISTENCE_ACTION_END(ret);
->>>>>>> f1b53128
     return ret;
 }
 
@@ -6724,13 +6666,7 @@
 {
     hash_item *it = NULL;
     ENGINE_ERROR_CODE ret;
-<<<<<<< HEAD
-#ifdef ENABLE_PERSISTENCE
     PERSISTENCE_ACTION_BEGIN(cookie, UPD_LIST_ELEM_INSERT);
-#endif
-=======
-    PERSISTENCE_ACTION_BEGIN(cookie, UPD_LIST_ELEM_INSERT);
->>>>>>> f1b53128
 
     *created = false;
 
@@ -6774,13 +6710,7 @@
 #endif
     UNLOCK_CACHE();
 
-<<<<<<< HEAD
-#ifdef ENABLE_PERSISTENCE
     PERSISTENCE_ACTION_END(ret);
-#endif
-=======
-    PERSISTENCE_ACTION_END(ret);
->>>>>>> f1b53128
     return ret;
 }
 
@@ -6818,15 +6748,8 @@
 {
     hash_item *it;
     ENGINE_ERROR_CODE ret;
-<<<<<<< HEAD
-#ifdef ENABLE_PERSISTENCE
-    PERSISTENCE_ACTION_BEGIN(cookie, (drop_if_empty ?
-                                      UPD_LIST_ELEM_DELETE_DROP : UPD_LIST_ELEM_DELETE));
-#endif
-=======
     PERSISTENCE_ACTION_BEGIN(cookie, (drop_if_empty ? UPD_LIST_ELEM_DELETE_DROP
                                                     : UPD_LIST_ELEM_DELETE));
->>>>>>> f1b53128
 
     LOCK_CACHE();
     ret = do_list_item_find(key, nkey, DONT_UPDATE, &it);
@@ -6862,13 +6785,7 @@
     }
     UNLOCK_CACHE();
 
-<<<<<<< HEAD
-#ifdef ENABLE_PERSISTENCE
     PERSISTENCE_ACTION_END(ret);
-#endif
-=======
-    PERSISTENCE_ACTION_END(ret);
->>>>>>> f1b53128
     return ret;
 }
 
@@ -6880,19 +6797,10 @@
 {
     hash_item *it;
     ENGINE_ERROR_CODE ret;
-<<<<<<< HEAD
-#ifdef ENABLE_PERSISTENCE
-    if (delete) {
-        PERSISTENCE_ACTION_BEGIN(cookie, (drop_if_empty ?
-                                          UPD_LIST_ELEM_DELETE_DROP : UPD_LIST_ELEM_DELETE));
-    }
-#endif
-=======
     if (delete) {
         PERSISTENCE_ACTION_BEGIN(cookie, (drop_if_empty ? UPD_LIST_ELEM_DELETE_DROP
                                                         : UPD_LIST_ELEM_DELETE));
     }
->>>>>>> f1b53128
 
     eresult->elem_array = NULL;
     eresult->elem_count = 0;
@@ -6939,17 +6847,9 @@
     }
     UNLOCK_CACHE();
 
-<<<<<<< HEAD
-#ifdef ENABLE_PERSISTENCE
     if (delete) {
         PERSISTENCE_ACTION_END(ret);
     }
-#endif
-=======
-    if (delete) {
-        PERSISTENCE_ACTION_END(ret);
-    }
->>>>>>> f1b53128
     return ret;
 }
 
@@ -6961,13 +6861,7 @@
 {
     hash_item *it;
     ENGINE_ERROR_CODE ret;
-<<<<<<< HEAD
-#ifdef ENABLE_PERSISTENCE
     PERSISTENCE_ACTION_BEGIN(cookie, UPD_SET_CREATE);
-#endif
-=======
-    PERSISTENCE_ACTION_BEGIN(cookie, UPD_SET_CREATE);
->>>>>>> f1b53128
 
     LOCK_CACHE();
     it = do_item_get(key, nkey, DONT_UPDATE);
@@ -6991,13 +6885,7 @@
     }
     UNLOCK_CACHE();
 
-<<<<<<< HEAD
-#ifdef ENABLE_PERSISTENCE
     PERSISTENCE_ACTION_END(ret);
-#endif
-=======
-    PERSISTENCE_ACTION_END(ret);
->>>>>>> f1b53128
     return ret;
 }
 
@@ -7038,13 +6926,7 @@
 {
     hash_item *it = NULL;
     ENGINE_ERROR_CODE ret;
-<<<<<<< HEAD
-#ifdef ENABLE_PERSISTENCE
     PERSISTENCE_ACTION_BEGIN(cookie, UPD_SET_ELEM_INSERT);
-#endif
-=======
-    PERSISTENCE_ACTION_BEGIN(cookie, UPD_SET_ELEM_INSERT);
->>>>>>> f1b53128
 
     *created = false;
 
@@ -7088,13 +6970,7 @@
 #endif
     UNLOCK_CACHE();
 
-<<<<<<< HEAD
-#ifdef ENABLE_PERSISTENCE
     PERSISTENCE_ACTION_END(ret);
-#endif
-=======
-    PERSISTENCE_ACTION_END(ret);
->>>>>>> f1b53128
     return ret;
 }
 
@@ -7105,16 +6981,9 @@
 {
     hash_item *it;
     ENGINE_ERROR_CODE ret;
-<<<<<<< HEAD
-#ifdef ENABLE_PERSISTENCE
-    PERSISTENCE_ACTION_BEGIN(cookie, (drop_if_empty ?
-                                      UPD_SET_ELEM_DELETE_DROP : UPD_SET_ELEM_DELETE));
-#endif
-=======
     PERSISTENCE_ACTION_BEGIN(cookie, (drop_if_empty ? UPD_SET_ELEM_DELETE_DROP
                                                     : UPD_SET_ELEM_DELETE));
 
->>>>>>> f1b53128
 
     *dropped = false;
 
@@ -7133,13 +7002,7 @@
     }
     UNLOCK_CACHE();
 
-<<<<<<< HEAD
-#ifdef ENABLE_PERSISTENCE
     PERSISTENCE_ACTION_END(ret);
-#endif
-=======
-    PERSISTENCE_ACTION_END(ret);
->>>>>>> f1b53128
     return ret;
 }
 
@@ -7177,19 +7040,10 @@
 {
     hash_item *it;
     ENGINE_ERROR_CODE ret;
-<<<<<<< HEAD
-#ifdef ENABLE_PERSISTENCE
-    if (delete) {
-        PERSISTENCE_ACTION_BEGIN(cookie, (drop_if_empty ?
-                                          UPD_SET_ELEM_DELETE_DROP : UPD_SET_ELEM_DELETE));
-    }
-#endif
-=======
     if (delete) {
         PERSISTENCE_ACTION_BEGIN(cookie, (drop_if_empty ? UPD_SET_ELEM_DELETE_DROP
                                                         : UPD_SET_ELEM_DELETE));
     }
->>>>>>> f1b53128
 
     eresult->elem_array = NULL;
     eresult->elem_count = 0;
@@ -7229,17 +7083,9 @@
     }
     UNLOCK_CACHE();
 
-<<<<<<< HEAD
-#ifdef ENABLE_PERSISTENCE
     if (delete) {
         PERSISTENCE_ACTION_END(ret);
     }
-#endif
-=======
-    if (delete) {
-        PERSISTENCE_ACTION_END(ret);
-    }
->>>>>>> f1b53128
     return ret;
 }
 
@@ -7251,13 +7097,7 @@
 {
     hash_item *it;
     ENGINE_ERROR_CODE ret;
-<<<<<<< HEAD
-#ifdef ENABLE_PERSISTENCE
     PERSISTENCE_ACTION_BEGIN(cookie, UPD_BT_CREATE);
-#endif
-=======
-    PERSISTENCE_ACTION_BEGIN(cookie, UPD_BT_CREATE);
->>>>>>> f1b53128
 
     LOCK_CACHE();
     it = do_item_get(key, nkey, DONT_UPDATE);
@@ -7281,13 +7121,7 @@
     }
     UNLOCK_CACHE();
 
-<<<<<<< HEAD
-#ifdef ENABLE_PERSISTENCE
     PERSISTENCE_ACTION_END(ret);
-#endif
-=======
-    PERSISTENCE_ACTION_END(ret);
->>>>>>> f1b53128
     return ret;
 }
 
@@ -7331,13 +7165,7 @@
 {
     hash_item *it = NULL;
     ENGINE_ERROR_CODE ret;
-<<<<<<< HEAD
-#ifdef ENABLE_PERSISTENCE
     PERSISTENCE_ACTION_BEGIN(cookie, UPD_BT_ELEM_INSERT);
-#endif
-=======
-    PERSISTENCE_ACTION_BEGIN(cookie, UPD_BT_ELEM_INSERT);
->>>>>>> f1b53128
 
     *created = false;
     if (trimmed_elems != NULL) {
@@ -7393,13 +7221,7 @@
 #endif
     UNLOCK_CACHE();
 
-<<<<<<< HEAD
-#ifdef ENABLE_PERSISTENCE
     PERSISTENCE_ACTION_END(ret);
-#endif
-=======
-    PERSISTENCE_ACTION_END(ret);
->>>>>>> f1b53128
     return ret;
 }
 
@@ -7411,13 +7233,7 @@
     ENGINE_ERROR_CODE ret;
     int bkrtype = do_btree_bkey_range_type(bkrange);
     assert(bkrtype == BKEY_RANGE_TYPE_SIN); /* single bkey */
-<<<<<<< HEAD
-#ifdef ENABLE_PERSISTENCE
     PERSISTENCE_ACTION_BEGIN(cookie, UPD_BT_ELEM_INSERT);
-#endif
-=======
-    PERSISTENCE_ACTION_BEGIN(cookie, UPD_BT_ELEM_INSERT);
->>>>>>> f1b53128
 
     LOCK_CACHE();
     ret = do_btree_item_find(key, nkey, DONT_UPDATE, &it);
@@ -7437,13 +7253,7 @@
     }
     UNLOCK_CACHE();
 
-<<<<<<< HEAD
-#ifdef ENABLE_PERSISTENCE
     PERSISTENCE_ACTION_END(ret);
-#endif
-=======
-    PERSISTENCE_ACTION_END(ret);
->>>>>>> f1b53128
     return ret;
 }
 
@@ -7456,15 +7266,8 @@
     hash_item *it;
     ENGINE_ERROR_CODE ret;
     int bkrtype = do_btree_bkey_range_type(bkrange);
-<<<<<<< HEAD
-#ifdef ENABLE_PERSISTENCE
-    PERSISTENCE_ACTION_BEGIN(cookie, (drop_if_empty ?
-                                      UPD_BT_ELEM_DELETE_DROP : UPD_BT_ELEM_DELETE));
-#endif
-=======
     PERSISTENCE_ACTION_BEGIN(cookie, (drop_if_empty ? UPD_BT_ELEM_DELETE_DROP
                                                     : UPD_BT_ELEM_DELETE));
->>>>>>> f1b53128
 
     LOCK_CACHE();
     ret = do_btree_item_find(key, nkey, DONT_UPDATE, &it);
@@ -7496,13 +7299,7 @@
     }
     UNLOCK_CACHE();
 
-<<<<<<< HEAD
-#ifdef ENABLE_PERSISTENCE
     PERSISTENCE_ACTION_END(ret);
-#endif
-=======
-    PERSISTENCE_ACTION_END(ret);
->>>>>>> f1b53128
     return ret;
 }
 
@@ -7517,13 +7314,7 @@
     ENGINE_ERROR_CODE ret;
     int bkrtype = do_btree_bkey_range_type(bkrange);
     assert(bkrtype == BKEY_RANGE_TYPE_SIN); /* single bkey */
-<<<<<<< HEAD
-#ifdef ENABLE_PERSISTENCE
     PERSISTENCE_ACTION_BEGIN(cookie, UPD_BT_ELEM_INSERT);
-#endif
-=======
-    PERSISTENCE_ACTION_BEGIN(cookie, UPD_BT_ELEM_INSERT);
->>>>>>> f1b53128
 
     LOCK_CACHE();
     ret = do_btree_item_find(key, nkey, DONT_UPDATE, &it);
@@ -7559,13 +7350,7 @@
     }
     UNLOCK_CACHE();
 
-<<<<<<< HEAD
-#ifdef ENABLE_PERSISTENCE
     PERSISTENCE_ACTION_END(ret);
-#endif
-=======
-    PERSISTENCE_ACTION_END(ret);
->>>>>>> f1b53128
     return ret;
 }
 
@@ -7580,19 +7365,10 @@
     ENGINE_ERROR_CODE ret;
     int bkrtype = do_btree_bkey_range_type(bkrange);
     bool potentialbkeytrim;
-<<<<<<< HEAD
-#ifdef ENABLE_PERSISTENCE
-    if (delete) {
-        PERSISTENCE_ACTION_BEGIN(cookie, (drop_if_empty ?
-                                          UPD_BT_ELEM_DELETE_DROP : UPD_BT_ELEM_DELETE));
-    }
-#endif
-=======
     if (delete) {
         PERSISTENCE_ACTION_BEGIN(cookie, (drop_if_empty ? UPD_BT_ELEM_DELETE_DROP
                                                         : UPD_BT_ELEM_DELETE));
     }
->>>>>>> f1b53128
 
     eresult->elem_array = NULL;
     eresult->elem_count = 0;
@@ -7651,17 +7427,9 @@
     }
     UNLOCK_CACHE();
 
-<<<<<<< HEAD
-#ifdef ENABLE_PERSISTENCE
     if (delete) {
         PERSISTENCE_ACTION_END(ret);
     }
-#endif
-=======
-    if (delete) {
-        PERSISTENCE_ACTION_END(ret);
-    }
->>>>>>> f1b53128
     return ret;
 }
 
@@ -8244,13 +8012,7 @@
 {
     hash_item *it;
     ENGINE_ERROR_CODE ret;
-<<<<<<< HEAD
-#ifdef ENABLE_PERSISTENCE
     PERSISTENCE_ACTION_BEGIN(cookie, UPD_SETATTR_EXPTIME);
-#endif
-=======
-    PERSISTENCE_ACTION_BEGIN(cookie, UPD_SETATTR_EXPTIME);
->>>>>>> f1b53128
 
     LOCK_CACHE();
     it = do_item_get(key, nkey, DONT_UPDATE);
@@ -8266,13 +8028,7 @@
     }
     UNLOCK_CACHE();
 
-<<<<<<< HEAD
-#ifdef ENABLE_PERSISTENCE
     PERSISTENCE_ACTION_END(ret);
-#endif
-=======
-    PERSISTENCE_ACTION_END(ret);
->>>>>>> f1b53128
     return ret;
 }
 
@@ -10157,13 +9913,7 @@
 {
     hash_item *it;
     ENGINE_ERROR_CODE ret;
-<<<<<<< HEAD
-#ifdef ENABLE_PERSISTENCE
     PERSISTENCE_ACTION_BEGIN(cookie, UPD_MAP_CREATE);
-#endif
-=======
-    PERSISTENCE_ACTION_BEGIN(cookie, UPD_MAP_CREATE);
->>>>>>> f1b53128
 
     LOCK_CACHE();
     it = do_item_get(key, nkey, DONT_UPDATE);
@@ -10187,13 +9937,7 @@
     }
     UNLOCK_CACHE();
 
-<<<<<<< HEAD
-#ifdef ENABLE_PERSISTENCE
     PERSISTENCE_ACTION_END(ret);
-#endif
-=======
-    PERSISTENCE_ACTION_END(ret);
->>>>>>> f1b53128
     return ret;
 }
 
@@ -10234,13 +9978,7 @@
 {
     hash_item *it = NULL;
     ENGINE_ERROR_CODE ret;
-<<<<<<< HEAD
-#ifdef ENABLE_PERSISTENCE
     PERSISTENCE_ACTION_BEGIN(cookie, UPD_MAP_ELEM_INSERT);
-#endif
-=======
-    PERSISTENCE_ACTION_BEGIN(cookie, UPD_MAP_ELEM_INSERT);
->>>>>>> f1b53128
 
     *created = false;
 
@@ -10284,13 +10022,7 @@
 #endif
     UNLOCK_CACHE();
 
-<<<<<<< HEAD
-#ifdef ENABLE_PERSISTENCE
     PERSISTENCE_ACTION_END(ret);
-#endif
-=======
-    PERSISTENCE_ACTION_END(ret);
->>>>>>> f1b53128
     return ret;
 }
 
@@ -10300,13 +10032,7 @@
 {
     hash_item *it;
     ENGINE_ERROR_CODE ret;
-<<<<<<< HEAD
-#ifdef ENABLE_PERSISTENCE
     PERSISTENCE_ACTION_BEGIN(cookie, UPD_MAP_ELEM_INSERT);
-#endif
-=======
-    PERSISTENCE_ACTION_BEGIN(cookie, UPD_MAP_ELEM_INSERT);
->>>>>>> f1b53128
 
     LOCK_CACHE();
     ret = do_map_item_find(key, nkey, DONT_UPDATE, &it);
@@ -10317,13 +10043,7 @@
     }
     UNLOCK_CACHE();
 
-<<<<<<< HEAD
-#ifdef ENABLE_PERSISTENCE
     PERSISTENCE_ACTION_END(ret);
-#endif
-=======
-    PERSISTENCE_ACTION_END(ret);
->>>>>>> f1b53128
     return ret;
 }
 
@@ -10335,15 +10055,8 @@
 {
     hash_item *it;
     ENGINE_ERROR_CODE ret;
-<<<<<<< HEAD
-#ifdef ENABLE_PERSISTENCE
-    PERSISTENCE_ACTION_BEGIN(cookie, (drop_if_empty ?
-                                      UPD_MAP_ELEM_DELETE_DROP : UPD_MAP_ELEM_DELETE));
-#endif
-=======
     PERSISTENCE_ACTION_BEGIN(cookie, (drop_if_empty ? UPD_MAP_ELEM_DELETE_DROP
                                                     : UPD_MAP_ELEM_DELETE));
->>>>>>> f1b53128
 
     *dropped = false;
 
@@ -10365,13 +10078,7 @@
     }
     UNLOCK_CACHE();
 
-<<<<<<< HEAD
-#ifdef ENABLE_PERSISTENCE
     PERSISTENCE_ACTION_END(ret);
-#endif
-=======
-    PERSISTENCE_ACTION_END(ret);
->>>>>>> f1b53128
     return ret;
 }
 
@@ -10383,19 +10090,10 @@
 {
     hash_item *it;
     ENGINE_ERROR_CODE ret;
-<<<<<<< HEAD
-#ifdef ENABLE_PERSISTENCE
-    if (delete) {
-        PERSISTENCE_ACTION_BEGIN(cookie, (drop_if_empty ?
-                                          UPD_MAP_ELEM_DELETE_DROP : UPD_MAP_ELEM_DELETE));
-    }
-#endif
-=======
     if (delete) {
         PERSISTENCE_ACTION_BEGIN(cookie, (drop_if_empty ? UPD_MAP_ELEM_DELETE_DROP
                                                         : UPD_MAP_ELEM_DELETE));
     }
->>>>>>> f1b53128
 
     eresult->elem_array = NULL;
     eresult->elem_count = 0;
@@ -10440,12 +10138,9 @@
     }
     UNLOCK_CACHE();
 
-<<<<<<< HEAD
-#ifdef ENABLE_PERSISTENCE
     if (delete) {
         PERSISTENCE_ACTION_END(ret);
     }
-#endif
     return ret;
 }
 
@@ -10616,11 +10311,6 @@
         logger->log(EXTENSION_LOG_WARNING, NULL, "item_apply_map_link failed."
                     " key=%.*s, code=%d\n", nkey, key, ret);
     }
-=======
-    if (delete) {
-        PERSISTENCE_ACTION_END(ret);
-    }
->>>>>>> f1b53128
     return ret;
 }
 
